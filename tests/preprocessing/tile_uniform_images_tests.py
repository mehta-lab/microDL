--- conflicted
+++ resolved
@@ -39,23 +39,15 @@
                 time_idx=self.time_idx,
                 pos_idx=self.pos_idx1,
             )
-<<<<<<< HEAD
-            with warnings.catch_warnings():
-                warnings.simplefilter("ignore")
-                sk_im_io.imsave(
-                    os.path.join(self.temp_path, im_name),
-                    self.im,
-                )
+
             meta_row = aux_utils.parse_idx_from_name(
                 im_name)
             meta_row['mean'] = np.nanmean(self.im)
             meta_row['std'] = np.nanstd(self.im)
-=======
             cv2.imwrite(
                 os.path.join(self.temp_path, im_name),
                 self.im,
             )
->>>>>>> 04fc6479
             frames_meta = frames_meta.append(
                 meta_row,
                 ignore_index=True
@@ -68,23 +60,15 @@
                 time_idx=self.time_idx,
                 pos_idx=self.pos_idx2,
             )
-<<<<<<< HEAD
-            with warnings.catch_warnings():
-                warnings.simplefilter("ignore")
-                sk_im_io.imsave(
-                    os.path.join(self.temp_path, im_name),
-                    self.im2,
-                )
+
             meta_row = aux_utils.parse_idx_from_name(
                 im_name)
             meta_row['mean'] = np.nanmean(self.im2)
             meta_row['std'] = np.nanstd(self.im2)
-=======
             cv2.imwrite(
                 os.path.join(self.temp_path, im_name),
                 self.im2,
             )
->>>>>>> 04fc6479
             frames_meta = frames_meta.append(
                 meta_row,
                 ignore_index=True
@@ -168,6 +152,7 @@
                             [4, 9, 0, 5], [4, 9, 4, 9], [4, 9, 6, 11],
                             [8, 13, 0, 5], [8, 13, 4, 9], [8, 13, 6, 11]]
         self.exp_tile_indices = exp_tile_indices
+
     def tearDown(self):
         """Tear down temporary folder and file structure"""
 

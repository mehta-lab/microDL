import copy
import nose.tools
import numpy as np
import os
import pandas as pd
import skimage.io as sk_im_io
from testfixtures import TempDirectory
import unittest

import micro_dl.preprocessing.tile_nonuniform_images as tile_images
import micro_dl.utils.aux_utils as aux_utils


class TestImageTilerNonUniform(unittest.TestCase):

    def setUp(self):
        """Set up a dir for tiling with flatfield"""

        self.tempdir = TempDirectory()
        self.temp_path = self.tempdir.path
        # Start frames meta file
        self.meta_name = 'frames_meta.csv'
        frames_meta = aux_utils.make_dataframe()
        self.im = 127 * np.ones((15, 11), dtype=np.uint8)
        self.im2 = 234 * np.ones((15, 11), dtype=np.uint8)
        self.int2str_len = 3
        self.channel_idx = [1, 2]
        self.pos_idx1 = 7
        self.pos_idx2 = 8

        # write pos1 with 3 time points and 5 slices
        for z in range(5):
            for t in range(3):
                for c in self.channel_idx:
                    im_name = aux_utils.get_im_name(
                        channel_idx=c,
                        slice_idx=z,
                        time_idx=t,
                        pos_idx=self.pos_idx1,
                        ext='.png',
                    )
                    sk_im_io.imsave(os.path.join(self.temp_path, im_name),
                                    self.im)
                    frames_meta = frames_meta.append(
                        aux_utils.get_ids_from_imname(im_name),
                        ignore_index=True,
                    )
        # write pos2 with 2 time points and 3 slices
        for z in range(3):
            for t in range(2):
                for c in self.channel_idx:
                    im_name = aux_utils.get_im_name(
                        channel_idx=c,
                        slice_idx=z,
                        time_idx=t,
                        pos_idx=self.pos_idx2,
                        ext='.png',
                    )
                    sk_im_io.imsave(os.path.join(self.temp_path, im_name),
                                    self.im)
                    frames_meta = frames_meta.append(
                        aux_utils.get_ids_from_imname(im_name),
                        ignore_index=True,
                    )

        # Write metadata
        frames_meta.to_csv(os.path.join(self.temp_path, self.meta_name),
                           sep=',',)
        # Instantiate tiler class
        self.output_dir = os.path.join(self.temp_path, 'tile_dir')
        self.tile_dict = {'channels': [1, 2],
                          'tile_size': [5, 5],
                          'step_size': [4, 4],
                          'depths': 3,
                          'image_format': 'zyx',
                          'tile_3d': False}
        self.tile_inst = tile_images.ImageTilerNonUniform(
            input_dir=self.temp_path,
            output_dir=self.output_dir,
            tile_dict=self.tile_dict,
        )

    def tearDown(self):
        """Tear down temporary folder and file structure"""

        TempDirectory.cleanup_all()
        nose.tools.assert_equal(os.path.isdir(self.temp_path), False)

    def test_init(self):
        """Test init"""

        nose.tools.assert_equal(self.tile_inst.channel_ids, [1, 2])
        nose.tools.assert_list_equal(list(self.tile_inst.time_ids),
                                     [0, 1, 2])
        nose.tools.assert_equal(self.tile_inst.flat_field_dir, None)
        # Depth is 3 so first and last frame will not be used
        nose.tools.assert_list_equal(list(self.tile_inst.slice_ids), [1, 2, 3])
        np.testing.assert_array_equal(self.tile_inst.pos_ids,
                                      np.asarray([7, 8]))

        # for each tp, ch, pos check if slice_ids are the same
        for tp_idx in range(3):
            for ch_idx in self.channel_idx:
                for pos_idx in [7, 8]:
                    if ch_idx == 1:
                        if pos_idx == 7:
                            sl_ids = [0, 1, 2, 3, 4]
                            np.testing.assert_array_equal(
                                self.tile_inst.nested_id_dict[tp_idx][ch_idx][
                                    pos_idx],
                                np.asarray(sl_ids)
                            )
                        elif pos_idx == 8 and tp_idx < 2:
                            sl_ids = [0, 1, 2]
                            np.testing.assert_array_equal(
                                self.tile_inst.nested_id_dict[tp_idx][ch_idx][
                                    pos_idx],
                                np.asarray(sl_ids)
                            )

    def test_tile_first_channel(self):
        """Test tile_first_channel"""

        ch0_ids = {}
        # get the indices for first channel
        for tp_idx, tp_dict in self.tile_inst.nested_id_dict.items():
            for ch_idx, ch_dict in tp_dict.items():
                if ch_idx == 1:
                    ch0_dict = {ch_idx: ch_dict}
            ch0_ids[tp_idx] = ch0_dict

        # get the expected meta df
        exp_meta = []
        for row in [0, 4, 8, 10]:
            for col in [0, 4, 6]:
                for z in [1, 2, 3]:
                    for t in [0, 1, 2]:
                        fname = aux_utils.get_im_name(
                            channel_idx=1,
                            slice_idx=z,
                            time_idx=t,
                            pos_idx=7,
                        )
                        tile_id = '_r{}-{}_c{}-{}_sl0-3'.format(row, row+5,
                                                               col, col+5)
                        fname = fname.split('.')[0] + tile_id + '.npy'
                        cur_meta = {'channel_idx': 1,
                                    'slice_idx': z,
                                    'time_idx': t,
                                    'file_name': fname,
                                    'pos_idx': 7,
                                    'row_start': row,
                                    'col_start': col}
                        exp_meta.append(cur_meta)
                for t in [0, 1]:
                    fname = aux_utils.get_im_name(
                        channel_idx=1,
                        slice_idx=1,
                        time_idx=t,
                        pos_idx=8,
                    )
                    tile_id = '_r{}-{}_c{}-{}_sl0-3'.format(row, row + 5,
                                                            col, col + 5)
                    fname = fname.split('.')[0] + tile_id + '.npy'
                    cur_meta = {'channel_idx': 1,
                                'slice_idx': 1,
                                'time_idx': t,
                                'file_name': fname,
                                'pos_idx': 8,
                                'row_start': row,
                                'col_start': col}
                    exp_meta.append(cur_meta)
        exp_meta_df = pd.DataFrame.from_dict(exp_meta)
        exp_meta_df = exp_meta_df.sort_values(by=['file_name'])

        ch0_meta_df = self.tile_inst.tile_first_channel(ch0_ids, 3)
        ch0_meta_df = ch0_meta_df.sort_values(by=['file_name'])
        # compare values of the returned and expected dfs
        np.testing.assert_array_equal(exp_meta_df.values, ch0_meta_df.values)

    def test_tile_remaining_channels(self):
        """Test tile_remaining_channels"""

        # tile channel 1
        nested_id_dict_copy = copy.deepcopy(self.tile_inst.nested_id_dict)
        ch0_ids = {}
        for tp_idx, tp_dict in self.tile_inst.nested_id_dict.items():
            for ch_idx, ch_dict in tp_dict.items():
                if ch_idx == 1:
                    ch0_dict = {ch_idx: ch_dict}
                    del nested_id_dict_copy[tp_idx][ch_idx]
            ch0_ids[tp_idx] = ch0_dict

        ch0_meta_df = self.tile_inst.tile_first_channel(ch0_ids, 3)
        # tile channel 2
        self.tile_inst.tile_remaining_channels(nested_id_dict_copy,
                                               tiled_ch_id=1,
                                               cur_meta_df=ch0_meta_df)
        frames_meta = pd.read_csv(os.path.join(self.tile_inst.tile_dir,
                                               'frames_meta.csv'),
                                  sep=',')
        # get the expected meta df which is a concat of the first channel df
        # and the current. it does seem to retain orig index, not sure how to
        # replace index in-place!
        exp_meta = []
        for row in [0, 4, 8, 10]:
            for col in [0, 4, 6]:
                for z in [1, 2, 3]:
                    for t in [0, 1, 2]:
                        for c in self.channel_idx:
                            fname = aux_utils.get_im_name(
                                channel_idx=c,
                                slice_idx=z,
                                time_idx=t,
                                pos_idx=7,
                            )
                            tile_id = '_r{}-{}_c{}-{}_sl0-3'.format(row, row+5,
                                                                    col, col+5)
                            fname = fname.split('.')[0] + tile_id + '.npy'
                            cur_meta = {'channel_idx': c,
                                        'slice_idx': z,
                                        'time_idx': t,
                                        'file_name': fname,
                                        'pos_idx': 7,
                                        'row_start': row,
                                        'col_start': col}
                            exp_meta.append(cur_meta)
                for t in [0, 1]:
                    for c in self.channel_idx:
                        fname = aux_utils.get_im_name(
                            channel_idx=c,
                            slice_idx=1,
                            time_idx=t,
                            pos_idx=8,
                        )
                        tile_id = '_r{}-{}_c{}-{}_sl0-3'.format(row, row + 5,
                                                                col, col + 5)
                        fname = fname.split('.')[0] + tile_id + '.npy'
                        cur_meta = {'channel_idx': c,
                                    'slice_idx': 1,
                                    'time_idx': t,
                                    'file_name': fname,
                                    'pos_idx': 8,
                                    'row_start': row,
                                    'col_start': col}
                        exp_meta.append(cur_meta)
        exp_meta_df = pd.DataFrame.from_dict(exp_meta, )
        frames_meta = frames_meta.sort_values(by=['file_name'])
        nose.tools.assert_equal(len(exp_meta_df), len(frames_meta))

        for i in range(len(frames_meta)):
            act_row = frames_meta.loc[i]
            row_idx = ((exp_meta_df['channel_idx'] == act_row['channel_idx']) &
                       (exp_meta_df['slice_idx'] == act_row['slice_idx']) &
                       (exp_meta_df['time_idx'] == act_row['time_idx']) &
                       (exp_meta_df['pos_idx'] == act_row['pos_idx']) &
                       (exp_meta_df['row_start'] == act_row['row_start']) &
                       (exp_meta_df['col_start'] == act_row['col_start']))
            exp_row = exp_meta_df.loc[row_idx]
            nose.tools.assert_equal(len(exp_row), 1)
            np.testing.assert_array_equal(act_row['file_name'],
                                          exp_row['file_name'])

    def test_tile_mask_stack(self):
        """Test tile_mask_stack"""

        # create a mask
        mask_dir = os.path.join(self.temp_path, 'mask_dir')
        os.makedirs(mask_dir, exist_ok=True)
        mask_images = np.zeros((15, 11, 5), dtype='bool')
        mask_images[4:12, 4:9, 2:4] = 1
<<<<<<< HEAD

=======
        frames_meta = pd.read_csv(
            os.path.join(self.tile_inst.input_dir, 'frames_meta.csv'),
            index_col=0,
        )
>>>>>>> 068fbe32
        # write mask images and add meta to frames_meta. same mask across all
        # timepoints for testing
        mask_meta = []
        for z in range(5):
            for t in range(3):
                cur_im = mask_images[:, :, z]
                im_name = aux_utils.get_im_name(
                    channel_idx=3,
                    slice_idx=z,
                    time_idx=t,
                    pos_idx=self.pos_idx1,
                )
                np.save(os.path.join(mask_dir, im_name), cur_im)
                cur_meta = {'channel_idx': 3,
                            'slice_idx': z,
                            'time_idx': t,
                            'pos_idx': self.pos_idx1,
                            'file_name': im_name}
<<<<<<< HEAD
                mask_meta.append(cur_meta)
        mask_meta_df = pd.DataFrame.from_dict(mask_meta)
        mask_meta_df.to_csv(os.path.join(mask_dir, 'frames_meta.csv'), sep=',')
=======
                frames_meta = frames_meta.append(cur_meta, ignore_index=True)
        # Write metadata
        frames_meta.to_csv(
            os.path.join(mask_dir, 'frames_meta.csv'),
            sep=',',
        )
>>>>>>> 068fbe32
        self.tile_inst.pos_ids = [7]

        self.tile_inst.tile_mask_stack(mask_dir,
                                       mask_channel=3,
                                       min_fraction=0.5,
                                       mask_depth=3)
        nose.tools.assert_equal(self.tile_inst.mask_depth, 3)

        frames_meta = pd.read_csv(os.path.join(self.tile_inst.tile_dir,
                                               'frames_meta.csv'),
                                  sep=',')
        # only 4 tiles have >= min_fraction. 4 tiles x 3 slices x 3 tps
        nose.tools.assert_equal(len(frames_meta), 36)
        nose.tools.assert_list_equal(
            frames_meta['row_start'].unique().tolist(),
            [4, 8])
        nose.tools.assert_equal(frames_meta['col_start'].unique().tolist(),
                                [4])
        nose.tools.assert_equal(frames_meta['slice_idx'].unique().tolist(),
                                [2, 3])
        self.assertSetEqual(set(frames_meta.channel_idx.tolist()), {1, 2, 3})
        self.assertSetEqual(set(frames_meta.time_idx.tolist()), {0, 1, 2})
        self.assertSetEqual(set(frames_meta.pos_idx.tolist()), {self.pos_idx1})<|MERGE_RESOLUTION|>--- conflicted
+++ resolved
@@ -269,15 +269,7 @@
         os.makedirs(mask_dir, exist_ok=True)
         mask_images = np.zeros((15, 11, 5), dtype='bool')
         mask_images[4:12, 4:9, 2:4] = 1
-<<<<<<< HEAD
-
-=======
-        frames_meta = pd.read_csv(
-            os.path.join(self.tile_inst.input_dir, 'frames_meta.csv'),
-            index_col=0,
-        )
->>>>>>> 068fbe32
-        # write mask images and add meta to frames_meta. same mask across all
+
         # timepoints for testing
         mask_meta = []
         for z in range(5):
@@ -295,18 +287,10 @@
                             'time_idx': t,
                             'pos_idx': self.pos_idx1,
                             'file_name': im_name}
-<<<<<<< HEAD
                 mask_meta.append(cur_meta)
         mask_meta_df = pd.DataFrame.from_dict(mask_meta)
         mask_meta_df.to_csv(os.path.join(mask_dir, 'frames_meta.csv'), sep=',')
-=======
-                frames_meta = frames_meta.append(cur_meta, ignore_index=True)
-        # Write metadata
-        frames_meta.to_csv(
-            os.path.join(mask_dir, 'frames_meta.csv'),
-            sep=',',
-        )
->>>>>>> 068fbe32
+
         self.tile_inst.pos_ids = [7]
 
         self.tile_inst.tile_mask_stack(mask_dir,

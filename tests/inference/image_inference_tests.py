--- conflicted
+++ resolved
@@ -5,28 +5,28 @@
 from testfixtures import TempDirectory
 import unittest
 from unittest.mock import patch
+import nose
 
 import micro_dl.inference.image_inference as image_inference
 import micro_dl.utils.aux_utils as aux_utils
 
 
 class TestImageInference(unittest.TestCase):
-
-    @patch('micro_dl.inference.model_inference.load_model')
+    @patch("micro_dl.inference.model_inference.load_model")
     def setUp(self, mock_model):
         """
         Set up a directory with images
         """
-        mock_model.return_value = 'dummy_model'
+        mock_model.return_value = "dummy_model"
 
         self.tempdir = TempDirectory()
         self.temp_path = self.tempdir.path
-        self.tempdir.makedir('image_dir')
-        self.tempdir.makedir('mask_dir')
-        self.tempdir.makedir('model_dir')
-        self.image_dir = os.path.join(self.temp_path, 'image_dir')
-        self.mask_dir = os.path.join(self.temp_path, 'mask_dir')
-        self.model_dir = os.path.join(self.temp_path, 'model_dir')
+        self.tempdir.makedir("image_dir")
+        self.tempdir.makedir("mask_dir")
+        self.tempdir.makedir("model_dir")
+        self.image_dir = os.path.join(self.temp_path, "image_dir")
+        self.mask_dir = os.path.join(self.temp_path, "mask_dir")
+        self.model_dir = os.path.join(self.temp_path, "model_dir")
         # Create a temp image dir
         self.im = 1500 * np.ones((10, 16), dtype=np.uint16)
         self.frames_meta = aux_utils.make_dataframe()
@@ -45,8 +45,8 @@
                     im_name=im_name,
                     dir_name=self.image_dir,
                 )
-                meta_row['zscore_median'] = 1500 + c * 10
-                meta_row['zscore_iqr'] = 1
+                meta_row["zscore_median"] = 1500 + c * 10
+                meta_row["zscore_iqr"] = 1
                 self.frames_meta = self.frames_meta.append(
                     meta_row,
                     ignore_index=True,
@@ -62,17 +62,18 @@
                 slice_idx=self.slice_idx,
                 pos_idx=p,
             )
-            cv2.imwrite(os.path.join(self.mask_dir, im_name),
-                        self.im.astype(np.float32) / 1500)
+            cv2.imwrite(
+                os.path.join(self.mask_dir, im_name), self.im.astype(np.float32) / 1500
+            )
             self.mask_meta = self.mask_meta.append(
                 aux_utils.parse_idx_from_name(im_name=im_name, dir_name=self.mask_dir),
                 ignore_index=True,
             )
 
         # Write frames meta to image dir too
-        self.frames_meta.to_csv(os.path.join(self.image_dir, 'frames_meta.csv'))
+        self.frames_meta.to_csv(os.path.join(self.image_dir, "frames_meta.csv"))
         # Write frames meta to mask dir too
-        self.mask_meta.to_csv(os.path.join(self.mask_dir, 'frames_meta.csv'))
+        self.mask_meta.to_csv(os.path.join(self.mask_dir, "frames_meta.csv"))
         # Setup model dir
         split_samples = {
             "train": [0, 1],
@@ -81,46 +82,45 @@
         }
         aux_utils.write_json(
             split_samples,
-            os.path.join(self.model_dir, 'split_samples.json'),
+            os.path.join(self.model_dir, "split_samples.json"),
         )
         # Make configs with fields necessary for 2D segmentation inference
 
-        self.pp_config = {
-            'normalize_im': 'dataset'
-        }
+        self.pp_config = {"normalize_im": "dataset"}
 
         self.train_config = {
-            'network': {
-                'class': 'UNet2D',
-                'data_format': 'channels_first',
-                'depth': 1,
-                'width': 10,
-                'height': 10},
-            'dataset': {
-                'split_by_column': 'pos_idx',
-                'input_channels': [1, 2],
-                'target_channels': [self.mask_channel],
-                'model_task': 'segmentation',
+            "network": {
+                "class": "UNet2D",
+                "data_format": "channels_first",
+                "depth": 1,
+                "width": 10,
+                "height": 10,
+            },
+            "dataset": {
+                "split_by_column": "pos_idx",
+                "input_channels": [1, 2],
+                "target_channels": [self.mask_channel],
+                "model_task": "segmentation",
             },
         }
         self.inference_config = {
-            'model_dir': self.model_dir,
-            'model_fname': 'dummy_weights.hdf5',
-            'image_dir': self.image_dir,
-            'data_split': 'test',
-            'images': {
-                'image_format': 'zyx',
-                'image_ext': '.tif',
-            },
-            'metrics': {
-                'metrics': ['mae'],
-                'metrics_orientations': ['xy'],
-            },
-            'masks': {
-                'mask_dir': self.mask_dir,
-                'mask_type': 'target',
-                'mask_channel': self.mask_channel,
-            }
+            "model_dir": self.model_dir,
+            "model_fname": "dummy_weights.hdf5",
+            "image_dir": self.image_dir,
+            "data_split": "test",
+            "images": {
+                "image_format": "zyx",
+                "image_ext": ".tif",
+            },
+            "metrics": {
+                "metrics": ["mae"],
+                "metrics_orientations": ["xy"],
+            },
+            "masks": {
+                "mask_dir": self.mask_dir,
+                "mask_type": "target",
+                "mask_channel": self.mask_channel,
+            },
         }
         # Instantiate class
         self.infer_inst = image_inference.ImagePredictor(
@@ -143,13 +143,13 @@
         # Check proper init
         self.assertEqual(self.infer_inst.model_dir, self.model_dir)
         self.assertEqual(self.infer_inst.image_dir, self.image_dir)
-        self.assertEqual(self.infer_inst.data_format, 'channels_first')
-        self.assertEqual(self.infer_inst.model, 'dummy_model')
-        self.assertEqual(self.infer_inst.image_format, 'zyx')
-        self.assertEqual(self.infer_inst.image_ext, '.tif')
+        self.assertEqual(self.infer_inst.data_format, "channels_first")
+        self.assertEqual(self.infer_inst.model, "dummy_model")
+        self.assertEqual(self.infer_inst.image_format, "zyx")
+        self.assertEqual(self.infer_inst.image_ext, ".tif")
         self.assertFalse(self.infer_inst.mask_metrics)
         self.assertEqual(self.infer_inst.mask_dir, self.mask_dir)
-        self.assertListEqual(self.infer_inst.metrics_orientations, ['xy'])
+        self.assertListEqual(self.infer_inst.metrics_orientations, ["xy"])
         self.assertEqual(self.infer_inst.num_overlap, 0)
         self.assertIsNone(self.infer_inst.stitch_inst)
         self.assertIsNone(self.infer_inst.tile_option)
@@ -157,13 +157,13 @@
 
     def test_get_split_ids(self):
         split_col, infer_ids = self.infer_inst._get_split_ids()
-        self.assertEqual(split_col, 'pos_idx')
+        self.assertEqual(split_col, "pos_idx")
         self.assertListEqual(infer_ids, [3, 4])
 
     def test_get_split_ids_no_json(self):
         self.infer_inst.model_dir = self.infer_inst.image_dir
         split_col, infer_ids = self.infer_inst._get_split_ids()
-        self.assertEqual(split_col, 'pos_idx')
+        self.assertEqual(split_col, "pos_idx")
         self.assertListEqual(infer_ids, [0, 1, 2, 3, 4])
 
     def test_save_pred_image(self):
@@ -173,14 +173,18 @@
         im_target = im.copy() + 5
         meta_row = pd.DataFrame(
             [[10, 20, 30, 40]],
-            columns=['time_idx', 'channel_idx', 'pos_idx', 'slice_idx'],
-        )
-        metrics = pd.DataFrame.from_dict([{
-            'metric 1': 10,
-            'metric 2': 20,
-            'metric 3': 30,
-            'pred_name': 'im_c001_z000_t000_p001_xy0',
-        }])
+            columns=["time_idx", "channel_idx", "pos_idx", "slice_idx"],
+        )
+        metrics = pd.DataFrame.from_dict(
+            [
+                {
+                    "metric 1": 10,
+                    "metric 2": 20,
+                    "metric 3": 30,
+                    "pred_name": "im_c001_z000_t000_p001_xy0",
+                }
+            ]
+        )
         self.infer_inst.save_pred_image(
             im_input=im_in,
             im_target=im_target,
@@ -190,7 +194,7 @@
         )
         pred_name = os.path.join(
             self.model_dir,
-            'predictions/im_c020_z040_t010_p030.tif',
+            "predictions/im_c020_z040_t010_p030.tif",
         )
         im_pred = cv2.imread(pred_name, cv2.IMREAD_ANYDEPTH)
         self.assertEqual(im_pred.dtype, np.float32)
@@ -203,78 +207,78 @@
         target = np.ones((10, 15, 5), dtype=np.float32)
         prediction = np.zeros_like(target)
         prediction[:5, :, :] = 1
-        pred_names = ['test1', 'test2', 'test3', 'test4', 'test5']
+        pred_names = ["test1", "test2", "test3", "test4", "test5"]
         self.infer_inst.estimate_metrics(target, prediction, pred_names, None)
         metrics = self.infer_inst.df_xy
         self.assertTupleEqual(metrics.shape, (5, 2))
-        self.assertListEqual(list(metrics), ['mae', 'pred_name'])
+        self.assertListEqual(list(metrics), ["mae", "pred_name"])
         self.assertEqual(metrics.mae.mean(), 0.5)
 
     def test_estimate_metrics_xy_one_name(self):
         target = np.ones((10, 15, 5), dtype=np.float32)
         prediction = np.zeros_like(target)
         prediction[:5, :, :] = 1
-        self.infer_inst.estimate_metrics(target, prediction, ['test_name'], None)
+        self.infer_inst.estimate_metrics(target, prediction, ["test_name"], None)
         metrics = self.infer_inst.df_xy
         self.assertTupleEqual(metrics.shape, (5, 2))
-        self.assertListEqual(list(metrics), ['mae', 'pred_name'])
+        self.assertListEqual(list(metrics), ["mae", "pred_name"])
         self.assertEqual(metrics.mae.mean(), 0.5)
 
     def test_estimate_metrics_xyz(self):
         target = np.ones((10, 15, 5), dtype=np.float32)
         prediction = np.zeros_like(target)
         prediction[:5, :, :] = 1
-        self.infer_inst.metrics_orientations = ['xyz']
-        self.infer_inst.estimate_metrics(target, prediction, ['test_name'], None)
+        self.infer_inst.metrics_orientations = ["xyz"]
+        self.infer_inst.estimate_metrics(target, prediction, ["test_name"], None)
         metrics = self.infer_inst.df_xyz
         self.assertTupleEqual(metrics.shape, (1, 2))
-        self.assertListEqual(list(metrics), ['mae', 'pred_name'])
+        self.assertListEqual(list(metrics), ["mae", "pred_name"])
         self.assertEqual(metrics.mae[0], 0.5)
-        self.assertEqual(metrics.pred_name[0], 'test_name')
+        self.assertEqual(metrics.pred_name[0], "test_name")
 
     def test_estimate_metrics_xz(self):
         target = np.ones((10, 15, 5), dtype=np.float32)
         prediction = np.zeros_like(target)
         prediction[:5, :, :] = 1
-        self.infer_inst.metrics_orientations = ['xz']
-        self.infer_inst.estimate_metrics(target, prediction, ['test_name'], None)
+        self.infer_inst.metrics_orientations = ["xz"]
+        self.infer_inst.estimate_metrics(target, prediction, ["test_name"], None)
         metrics = self.infer_inst.df_xz
         self.assertTupleEqual(metrics.shape, (10, 2))
-        self.assertListEqual(list(metrics), ['mae', 'pred_name'])
+        self.assertListEqual(list(metrics), ["mae", "pred_name"])
         self.assertEqual(metrics.mae[0], 0.0)
         self.assertEqual(metrics.mae[5], 1.0)
-        self.assertEqual(metrics.pred_name[9], 'test_name_xz9')
+        self.assertEqual(metrics.pred_name[9], "test_name_xz9")
 
     def test_estimate_metrics_yz(self):
         target = np.ones((10, 15, 5), dtype=np.float32)
         prediction = np.zeros_like(target)
         prediction[:5, :, :] = 1
-        self.infer_inst.metrics_orientations = ['yz']
-        self.infer_inst.estimate_metrics(target, prediction, ['test_name'], None)
+        self.infer_inst.metrics_orientations = ["yz"]
+        self.infer_inst.estimate_metrics(target, prediction, ["test_name"], None)
         metrics = self.infer_inst.df_yz
         self.assertTupleEqual(metrics.shape, (15, 2))
-        self.assertListEqual(list(metrics), ['mae', 'pred_name'])
+        self.assertListEqual(list(metrics), ["mae", "pred_name"])
         self.assertEqual(metrics.mae[0], 0.5)
-        self.assertEqual(metrics.pred_name[14], 'test_name_yz14')
+        self.assertEqual(metrics.pred_name[14], "test_name_yz14")
 
     def test_get_mask(self):
         meta_row = dict.fromkeys(aux_utils.DF_NAMES)
-        meta_row['channel_idx'] = self.mask_channel
-        meta_row['time_idx'] = self.time_idx
-        meta_row['slice_idx'] = self.slice_idx
-        meta_row['pos_idx'] = 2
+        meta_row["channel_idx"] = self.mask_channel
+        meta_row["time_idx"] = self.time_idx
+        meta_row["slice_idx"] = self.slice_idx
+        meta_row["pos_idx"] = 2
         mask = self.infer_inst.get_mask(meta_row)
         self.assertTupleEqual(mask.shape, (1, 8, 16))
         self.assertEqual(mask.dtype, np.uint8)
         self.assertEqual(mask.max(), 1)
         self.assertEqual(mask.min(), 1)
 
-    @patch('micro_dl.inference.model_inference.predict_large_image')
+    @patch("micro_dl.inference.model_inference.predict_large_image")
     def test_predict_2d(self, mock_predict):
         mock_predict.return_value = 0.5 * np.ones((1, 8, 16), dtype=np.float32)
         meta_row = pd.DataFrame(
             [[10, self.mask_channel, 30, 40]],
-            columns=['time_idx', 'channel_idx', 'pos_idx', 'slice_idx'],
+            columns=["time_idx", "channel_idx", "pos_idx", "slice_idx"],
         )
         # Predict row 0 from inference dataset iterator
         pred_im, target_im, mask_im, input_im = self.infer_inst.predict_2d(
@@ -291,14 +295,14 @@
         self.assertEqual(input_im.dtype, np.float32)
         self.assertListEqual(mask_im, [])
 
-    @patch('micro_dl.inference.model_inference.predict_large_image')
+    @patch("micro_dl.inference.model_inference.predict_large_image")
     def test_predict_2d_mask(self, mock_predict):
         self.infer_inst.crop_shape = [6, 10]
         self.infer_inst.mask_metrics = True
         mock_predict.return_value = np.ones((1, 6, 10), dtype=np.float32)
         meta_row = pd.DataFrame(
             [[2, self.mask_channel, 0, 3]],
-            columns=['time_idx', 'channel_idx', 'pos_idx', 'slice_idx'],
+            columns=["time_idx", "channel_idx", "pos_idx", "slice_idx"],
         )
         # Predict row 0 from inference dataset iterator
         pred_im, target_im, mask_im, input_im = self.infer_inst.predict_2d(
@@ -314,24 +318,26 @@
         self.assertTupleEqual(mask_im.shape, (1, 6, 10, 1))
         self.assertEqual(mask_im.dtype, np.uint8)
 
-    @patch('micro_dl.inference.model_inference.predict_large_image')
+    @patch("micro_dl.inference.model_inference.predict_large_image")
     def test_run_prediction(self, mock_predict):
         mock_predict.return_value = np.zeros((1, 8, 16), dtype=np.float32)
         # Run prediction. Should create a metrics_xy.csv in pred dir
         self.infer_inst.run_prediction()
 
-        metrics = pd.read_csv(os.path.join(self.model_dir, 'predictions/metrics_xy.csv'))
+        metrics = pd.read_csv(
+            os.path.join(self.model_dir, "predictions/metrics_xy.csv")
+        )
         self.assertTupleEqual(metrics.shape, (2, 2))
         self.assertEqual(metrics.mae.mean(), 1)
         # There should be two rows, one per test index
-        self.assertEqual(metrics.pred_name[0], 'im_c050_z003_t002_p003_xy0')
-        self.assertEqual(metrics.pred_name[1], 'im_c050_z003_t002_p004_xy0')
+        self.assertEqual(metrics.pred_name[0], "im_c050_z003_t002_p003_xy0")
+        self.assertEqual(metrics.pred_name[1], "im_c050_z003_t002_p004_xy0")
         # There should be 2 predictions saved in pred dir
-        p = os.path.join(self.model_dir, 'predictions')
+        p = os.path.join(self.model_dir, "predictions")
         for pos in range(3, 5):
             pred_name = os.path.join(
                 self.model_dir,
-                'predictions/im_c050_z003_t002_p00{}.tif'.format(pos),
+                "predictions/im_c050_z003_t002_p00{}.tif".format(pos),
             )
             im_pred = cv2.imread(pred_name, cv2.IMREAD_ANYDEPTH)
             self.assertEqual(im_pred.dtype, np.float32)
@@ -339,22 +345,21 @@
 
 
 class TestImageInference2p5D(unittest.TestCase):
-
-    @patch('micro_dl.inference.model_inference.load_model')
+    @patch("micro_dl.inference.model_inference.load_model")
     def setUp(self, mock_model):
         """
         Set up a directory with images
         """
-        mock_model.return_value = 'dummy_model'
+        mock_model.return_value = "dummy_model"
 
         self.tempdir = TempDirectory()
         self.temp_path = self.tempdir.path
-        self.tempdir.makedir('image_dir')
-        self.tempdir.makedir('mask_dir')
-        self.tempdir.makedir('model_dir')
-        self.image_dir = os.path.join(self.temp_path, 'image_dir')
-        self.mask_dir = os.path.join(self.temp_path, 'mask_dir')
-        self.model_dir = os.path.join(self.temp_path, 'model_dir')
+        self.tempdir.makedir("image_dir")
+        self.tempdir.makedir("mask_dir")
+        self.tempdir.makedir("model_dir")
+        self.image_dir = os.path.join(self.temp_path, "image_dir")
+        self.mask_dir = os.path.join(self.temp_path, "mask_dir")
+        self.model_dir = os.path.join(self.temp_path, "model_dir")
         # Create a temp image dir
         self.im = 1500 * np.ones((10, 16), dtype=np.uint8)
         self.frames_meta = aux_utils.make_dataframe()
@@ -373,8 +378,8 @@
                         im_name=im_name,
                         dir_name=self.image_dir,
                     )
-                    meta_row['zscore_median'] = 1500 + c * 10
-                    meta_row['zscore_iqr'] = 1
+                    meta_row["zscore_median"] = 1500 + c * 10
+                    meta_row["zscore_iqr"] = 1
                     self.frames_meta = self.frames_meta.append(
                         meta_row,
                         ignore_index=True,
@@ -393,14 +398,16 @@
                 )
                 cv2.imwrite(os.path.join(self.mask_dir, im_name), self.im / 1500)
                 self.mask_meta = self.mask_meta.append(
-                    aux_utils.parse_idx_from_name(im_name=im_name, dir_name=self.mask_dir),
+                    aux_utils.parse_idx_from_name(
+                        im_name=im_name, dir_name=self.mask_dir
+                    ),
                     ignore_index=True,
                 )
 
         # Write frames meta to image dir too
-        self.frames_meta.to_csv(os.path.join(self.image_dir, 'frames_meta.csv'))
+        self.frames_meta.to_csv(os.path.join(self.image_dir, "frames_meta.csv"))
         # Write frames meta to mask dir too
-        self.mask_meta.to_csv(os.path.join(self.mask_dir, 'frames_meta.csv'))
+        self.mask_meta.to_csv(os.path.join(self.mask_dir, "frames_meta.csv"))
         # Setup model dir
         split_samples = {
             "train": [0, 1],
@@ -409,45 +416,44 @@
         }
         aux_utils.write_json(
             split_samples,
-            os.path.join(self.model_dir, 'split_samples.json'),
+            os.path.join(self.model_dir, "split_samples.json"),
         )
         # Make configs with fields necessary for 2.5D segmentation inference
-        self.pp_config = {
-            'normalize_im': 'dataset'
-        }
+        self.pp_config = {"normalize_im": "dataset"}
 
         self.train_config = {
-            'network': {
-                'class': 'UNetStackTo2D',
-                'data_format': 'channels_first',
-                'depth': 5,
-                'width': 10,
-                'height': 10},
-            'dataset': {
-                'split_by_column': 'pos_idx',
-                'input_channels': [1],
-                'target_channels': [self.mask_channel],
-                'model_task': 'segmentation',
+            "network": {
+                "class": "UNetStackTo2D",
+                "data_format": "channels_first",
+                "depth": 5,
+                "width": 10,
+                "height": 10,
+            },
+            "dataset": {
+                "split_by_column": "pos_idx",
+                "input_channels": [1],
+                "target_channels": [self.mask_channel],
+                "model_task": "segmentation",
             },
         }
         self.inference_config = {
-            'model_dir': self.model_dir,
-            'model_fname': 'dummy_weights.hdf5',
-            'image_dir': self.image_dir,
-            'data_split': 'test',
-            'images': {
-                'image_format': 'zyx',
-                'image_ext': '.tif',
-            },
-            'metrics': {
-                'metrics': ['dice'],
-                'metrics_orientations': ['xy'],
-            },
-            'masks': {
-                'mask_dir': self.mask_dir,
-                'mask_type': 'target',
-                'mask_channel': self.mask_channel,
-            }
+            "model_dir": self.model_dir,
+            "model_fname": "dummy_weights.hdf5",
+            "image_dir": self.image_dir,
+            "data_split": "test",
+            "images": {
+                "image_format": "zyx",
+                "image_ext": ".tif",
+            },
+            "metrics": {
+                "metrics": ["dice"],
+                "metrics_orientations": ["xy"],
+            },
+            "masks": {
+                "mask_dir": self.mask_dir,
+                "mask_type": "target",
+                "mask_channel": self.mask_channel,
+            },
         }
         # Instantiate class
         self.infer_inst = image_inference.ImagePredictor(
@@ -470,24 +476,24 @@
         # Check proper init
         self.assertEqual(self.infer_inst.model_dir, self.model_dir)
         self.assertEqual(self.infer_inst.image_dir, self.image_dir)
-        self.assertEqual(self.infer_inst.data_format, 'channels_first')
-        self.assertEqual(self.infer_inst.model, 'dummy_model')
-        self.assertEqual(self.infer_inst.image_format, 'zyx')
-        self.assertEqual(self.infer_inst.image_ext, '.tif')
+        self.assertEqual(self.infer_inst.data_format, "channels_first")
+        self.assertEqual(self.infer_inst.model, "dummy_model")
+        self.assertEqual(self.infer_inst.image_format, "zyx")
+        self.assertEqual(self.infer_inst.image_ext, ".tif")
         self.assertFalse(self.infer_inst.mask_metrics)
         self.assertEqual(self.infer_inst.mask_dir, self.mask_dir)
-        self.assertListEqual(self.infer_inst.metrics_orientations, ['xy'])
+        self.assertListEqual(self.infer_inst.metrics_orientations, ["xy"])
         self.assertEqual(self.infer_inst.num_overlap, 0)
         self.assertIsNone(self.infer_inst.stitch_inst)
         self.assertIsNone(self.infer_inst.tile_option)
         self.assertIsNone(self.infer_inst.crop_shape)
 
-    @patch('micro_dl.inference.model_inference.predict_large_image')
+    @patch("micro_dl.inference.model_inference.predict_large_image")
     def test_predict_2p5d(self, mock_predict):
         mock_predict.return_value = np.ones((1, 1, 1, 8, 16), dtype=np.float32)
         meta_row = pd.DataFrame(
             [[2, self.mask_channel, 3, 2]],
-            columns=['time_idx', 'channel_idx', 'pos_idx', 'slice_idx'],
+            columns=["time_idx", "channel_idx", "pos_idx", "slice_idx"],
         )
         pred_im, target_im, mask_im, input_im = self.infer_inst.predict_2d(
             meta_row,
@@ -496,53 +502,51 @@
         self.assertEqual(pred_im.dtype, np.float32)
         self.assertEqual(pred_im.max(), 1)
 
-    @patch('micro_dl.inference.model_inference.predict_large_image')
+    @patch("micro_dl.inference.model_inference.predict_large_image")
     def test_run_prediction(self, mock_predict):
-        mock_predict.return_value = 1. + np.ones((1, 1, 1, 8, 16), dtype=np.float32)
+        mock_predict.return_value = 1.0 + np.ones((1, 1, 1, 8, 16), dtype=np.float32)
         # Run prediction. Should create a metrics_xy.csv in pred dir
         self.infer_inst.run_prediction()
-        metrics = pd.read_csv(os.path.join(self.model_dir, 'predictions/metrics_xy.csv'))
+        metrics = pd.read_csv(
+            os.path.join(self.model_dir, "predictions/metrics_xy.csv")
+        )
         self.assertTupleEqual(metrics.shape, (4, 2))
         # Dice should be 1.
         self.assertEqual(metrics.dice.mean(), 1.0)
         # There should be four rows, one per test index pos=3,4
         # depth=5 means center slices z=2,3 will be evaluated
-        self.assertEqual(metrics.pred_name[0], 'im_c050_z002_t002_p003_xy0')
-        self.assertEqual(metrics.pred_name[1], 'im_c050_z003_t002_p003_xy0')
-        self.assertEqual(metrics.pred_name[2], 'im_c050_z002_t002_p004_xy0')
-        self.assertEqual(metrics.pred_name[3], 'im_c050_z003_t002_p004_xy0')
+        self.assertEqual(metrics.pred_name[0], "im_c050_z002_t002_p003_xy0")
+        self.assertEqual(metrics.pred_name[1], "im_c050_z003_t002_p003_xy0")
+        self.assertEqual(metrics.pred_name[2], "im_c050_z002_t002_p004_xy0")
+        self.assertEqual(metrics.pred_name[3], "im_c050_z003_t002_p004_xy0")
         # There should be 4 predictions saved in pred dir
         for p in [3, 4]:
             for z in [2, 3]:
                 pred_name = os.path.join(
                     self.model_dir,
-                    'predictions/im_c050_z00{}_t002_p00{}.tif'.format(z, p),
+                    "predictions/im_c050_z00{}_t002_p00{}.tif".format(z, p),
                 )
                 im_pred = cv2.imread(pred_name, cv2.IMREAD_ANYDEPTH)
                 self.assertEqual(im_pred.dtype, np.float32)
-<<<<<<< HEAD
                 self.assertTupleEqual(im_pred.shape, (8, 16))
-=======
-                self.assertTupleEqual(im_pred.shape, (8, 16))
 
 
 class TestImageInference3D(unittest.TestCase):
-
-    @patch('micro_dl.inference.model_inference.load_model')
+    @patch("micro_dl.inference.model_inference.load_model")
     def setUp(self, mock_model):
         """
         Set up a directory with 3D images
         """
-        mock_model.return_value = 'dummy_model'
+        mock_model.return_value = "dummy_model"
 
         self.tempdir = TempDirectory()
         self.temp_path = self.tempdir.path
-        self.tempdir.makedir('image_dir')
-        self.tempdir.makedir('mask_dir')
-        self.tempdir.makedir('model_dir')
-        self.image_dir = os.path.join(self.temp_path, 'image_dir')
-        self.mask_dir = os.path.join(self.temp_path, 'mask_dir')
-        self.model_dir = os.path.join(self.temp_path, 'model_dir')
+        self.tempdir.makedir("image_dir")
+        self.tempdir.makedir("mask_dir")
+        self.tempdir.makedir("model_dir")
+        self.image_dir = os.path.join(self.temp_path, "image_dir")
+        self.mask_dir = os.path.join(self.temp_path, "mask_dir")
+        self.model_dir = os.path.join(self.temp_path, "model_dir")
         # Create a temp image dir
         self.im = 15 * np.ones((10, 10, 8), dtype=np.uint8)
         self.frames_meta = aux_utils.make_dataframe()
@@ -550,29 +554,31 @@
         self.slice_idx = 0
         for p in range(5):
             for c in range(3):
-                    im_name = aux_utils.get_im_name(
-                        time_idx=self.time_idx,
-                        channel_idx=c,
-                        slice_idx=self.slice_idx,
-                        pos_idx=p,
-                        ext='.npy',
-                    )
-                    np.save(os.path.join(self.image_dir, im_name),
-                            self.im + c * 10,
-                            allow_pickle=True,
-                            fix_imports=True)
-                    meta_row = aux_utils.parse_idx_from_name(
-                        im_name=im_name,
-                        dir_name=self.image_dir,
-                    )
-                    meta_row['zscore_median'] = 15 + c * 10
-                    meta_row['zscore_iqr'] = 1.
-                    self.frames_meta = self.frames_meta.append(
-                        meta_row,
-                        ignore_index=True,
-                    )
+                im_name = aux_utils.get_im_name(
+                    time_idx=self.time_idx,
+                    channel_idx=c,
+                    slice_idx=self.slice_idx,
+                    pos_idx=p,
+                    ext=".npy",
+                )
+                np.save(
+                    os.path.join(self.image_dir, im_name),
+                    self.im + c * 10,
+                    allow_pickle=True,
+                    fix_imports=True,
+                )
+                meta_row = aux_utils.parse_idx_from_name(
+                    im_name=im_name,
+                    dir_name=self.image_dir,
+                )
+                meta_row["zscore_median"] = 15 + c * 10
+                meta_row["zscore_iqr"] = 1.0
+                self.frames_meta = self.frames_meta.append(
+                    meta_row,
+                    ignore_index=True,
+                )
         # Write frames meta to image dir too
-        self.frames_meta.to_csv(os.path.join(self.image_dir, 'frames_meta.csv'))
+        self.frames_meta.to_csv(os.path.join(self.image_dir, "frames_meta.csv"))
         # Save masks and mask meta
         self.mask_meta = aux_utils.make_dataframe()
         self.mask_channel = 50
@@ -585,7 +591,7 @@
                 channel_idx=self.mask_channel,
                 slice_idx=self.slice_idx,
                 pos_idx=p,
-                ext='.npy',
+                ext=".npy",
             )
             np.save(os.path.join(self.mask_dir, im_name), mask)
             self.mask_meta = self.mask_meta.append(
@@ -593,7 +599,7 @@
                 ignore_index=True,
             )
         # Write frames meta to mask dir too
-        self.mask_meta.to_csv(os.path.join(self.mask_dir, 'frames_meta.csv'))
+        self.mask_meta.to_csv(os.path.join(self.mask_dir, "frames_meta.csv"))
         # Setup model dir
         split_samples = {
             "train": [0, 1],
@@ -602,50 +608,49 @@
         }
         aux_utils.write_json(
             split_samples,
-            os.path.join(self.model_dir, 'split_samples.json'),
+            os.path.join(self.model_dir, "split_samples.json"),
         )
         # Make configs with fields necessary for 3D segmentation inference
-        self.pp_config = {
-            'normalize_im': 'dataset'
-        }
+        self.pp_config = {"normalize_im": "dataset"}
 
         self.train_config = {
-            'network': {
-                'class': 'UNet3D',
-                'data_format': 'channels_first',
-                'num_filters_per_block': [8, 16],
-                'depth': 5,
-                'width': 5,
-                'height': 5},
-            'dataset': {
-                'split_by_column': 'pos_idx',
-                'input_channels': [1],
-                'target_channels': [2],
-                'model_task': 'regression',
+            "network": {
+                "class": "UNet3D",
+                "data_format": "channels_first",
+                "num_filters_per_block": [8, 16],
+                "depth": 5,
+                "width": 5,
+                "height": 5,
+            },
+            "dataset": {
+                "split_by_column": "pos_idx",
+                "input_channels": [1],
+                "target_channels": [2],
+                "model_task": "regression",
             },
         }
         self.inference_config = {
-            'model_dir': self.model_dir,
-            'model_fname': 'dummy_weights.hdf5',
-            'image_dir': self.image_dir,
-            'data_split': 'test',
-            'images': {
-                'image_format': 'zyx',
-                'image_ext': '.npy',
-            },
-            'metrics': {
-                'metrics': ['mse'],
-                'metrics_orientations': ['xyz'],
-            },
-            'masks': {
-                'mask_dir': self.mask_dir,
-                'mask_type': 'metrics',
-                'mask_channel': self.mask_channel,
-            },
-            'tile': {
-                'tile_shape': [5, 5, 5],
-                'num_overlap': [1, 1, 1],
-                'overlap_operation': 'mean',
+            "model_dir": self.model_dir,
+            "model_fname": "dummy_weights.hdf5",
+            "image_dir": self.image_dir,
+            "data_split": "test",
+            "images": {
+                "image_format": "zyx",
+                "image_ext": ".npy",
+            },
+            "metrics": {
+                "metrics": ["mse"],
+                "metrics_orientations": ["xyz"],
+            },
+            "masks": {
+                "mask_dir": self.mask_dir,
+                "mask_type": "metrics",
+                "mask_channel": self.mask_channel,
+            },
+            "tile": {
+                "tile_shape": [5, 5, 5],
+                "num_overlap": [1, 1, 1],
+                "overlap_operation": "mean",
             },
         }
         # Instantiate class
@@ -669,70 +674,70 @@
         # Check proper init
         self.assertEqual(self.infer_inst.model_dir, self.model_dir)
         self.assertEqual(self.infer_inst.image_dir, self.image_dir)
-        self.assertEqual(self.infer_inst.data_format, 'channels_first')
-        self.assertEqual(self.infer_inst.model, 'dummy_model')
-        self.assertEqual(self.infer_inst.image_format, 'zyx')
-        self.assertEqual(self.infer_inst.image_ext, '.npy')
+        self.assertEqual(self.infer_inst.data_format, "channels_first")
+        self.assertEqual(self.infer_inst.model, "dummy_model")
+        self.assertEqual(self.infer_inst.image_format, "zyx")
+        self.assertEqual(self.infer_inst.image_ext, ".npy")
         self.assertTrue(self.infer_inst.mask_metrics)
         self.assertEqual(self.infer_inst.mask_dir, self.mask_dir)
-        self.assertListEqual(self.infer_inst.metrics_orientations, ['xyz'])
+        self.assertListEqual(self.infer_inst.metrics_orientations, ["xyz"])
         self.assertIsNone(self.infer_inst.crop_shape)
         self.assertEqual(self.infer_inst.z_dim, 2)
-        self.assertEqual(self.infer_inst.tile_option, 'tile_xyz')
+        self.assertEqual(self.infer_inst.tile_option, "tile_xyz")
         self.assertListEqual(self.infer_inst.num_overlap, [1, 1, 1])
 
     def test_assign_3d_inference(self):
         # Test other settings
         self.infer_inst.params = {
-            'num_slices': 5,
-            'num_overlap': 1,
-            'overlap_operation': 'mean',
+            "num_slices": 5,
+            "num_overlap": 1,
+            "overlap_operation": "mean",
         }
         self.infer_inst._assign_3d_inference()
         self.assertEqual(self.infer_inst.z_dim, 2)
-        self.assertEqual(self.infer_inst.tile_option, 'tile_xyz')
+        self.assertEqual(self.infer_inst.tile_option, "tile_xyz")
         self.assertEqual(self.infer_inst.num_overlap, [1, 1, 1])
 
     def test_assign_3d_inference_xyz(self):
         # Test other settings
         self.infer_inst.params = {
-            'num_overlap': 1,
-            'overlap_operation': 'mean',
-        }
-        self.infer_inst.image_format = 'xyz'
+            "num_overlap": 1,
+            "overlap_operation": "mean",
+        }
+        self.infer_inst.image_format = "xyz"
         self.infer_inst._assign_3d_inference()
         self.assertEqual(self.infer_inst.z_dim, 4)
-        self.assertEqual(self.infer_inst.tile_option, 'tile_xyz')
+        self.assertEqual(self.infer_inst.tile_option, "tile_xyz")
         self.assertEqual(self.infer_inst.num_overlap, [1, 1, 1])
 
     @nose.tools.raises(AssertionError)
     def test_assign_3d_inference_few_slices(self):
         # Test other settings
         self.infer_inst.tile_params = {
-            'num_slices': 2,
-            'num_overlap': 5,
-            'overlap_operation': 'mean',
+            "num_slices": 2,
+            "num_overlap": 5,
+            "overlap_operation": "mean",
         }
         self.infer_inst._assign_3d_inference()
 
     @nose.tools.raises(AssertionError)
     def test_assign_3d_inference_not_3d(self):
         self.infer_inst.tile_params = {
-            'num_slices': 5,
-            'num_overlap': 1,
-            'overlap_operation': 'mean',
-        }
-        self.infer_inst.config['network']['class'] = 'UNet2D'
+            "num_slices": 5,
+            "num_overlap": 1,
+            "overlap_operation": "mean",
+        }
+        self.infer_inst.config["network"]["class"] = "UNet2D"
         self.infer_inst._assign_3d_inference()
 
     def test_assign_3d_inference_on_center(self):
         self.infer_inst.params = {
-            'inf_shape': [5, 5, 5],
-            'num_overlap': 1,
-            'overlap_operation': 'mean',
+            "inf_shape": [5, 5, 5],
+            "num_overlap": 1,
+            "overlap_operation": "mean",
         }
         self.infer_inst._assign_3d_inference()
-        self.assertEqual(self.infer_inst.tile_option, 'tile_xyz')
+        self.assertEqual(self.infer_inst.tile_option, "tile_xyz")
         self.assertEqual(self.infer_inst.num_overlap, [1, 1, 1])
 
     def test_get_sub_block_z(self):
@@ -746,7 +751,7 @@
         self.assertTupleEqual(block.shape, (1, 2, 3, 10, 10))
 
     def test_get_sub_block_z_channels_last(self):
-        self.infer_inst.data_format = 'channels_last'
+        self.infer_inst.data_format = "channels_last"
         im = np.zeros((1, 8, 10, 10, 2), dtype=np.float32)
         block = self.infer_inst._get_sub_block_z(
             input_image=im,
@@ -756,7 +761,7 @@
         self.assertTupleEqual(block.shape, (1, 3, 10, 10, 2))
 
     def test_get_sub_block_z_xyz(self):
-        self.infer_inst.image_format = 'xyz'
+        self.infer_inst.image_format = "xyz"
         im = np.zeros((1, 2, 10, 10, 8), dtype=np.float32)
         block = self.infer_inst._get_sub_block_z(
             input_image=im,
@@ -766,8 +771,8 @@
         self.assertTupleEqual(block.shape, (1, 2, 10, 10, 3))
 
     def test_get_sub_block_z_xyz_channels_last(self):
-        self.infer_inst.image_format = 'xyz'
-        self.infer_inst.data_format = 'channels_last'
+        self.infer_inst.image_format = "xyz"
+        self.infer_inst.data_format = "channels_last"
         im = np.zeros((1, 10, 10, 8, 2), dtype=np.float32)
         block = self.infer_inst._get_sub_block_z(
             input_image=im,
@@ -776,13 +781,13 @@
         )
         self.assertTupleEqual(block.shape, (1, 10, 10, 3, 2))
 
-    @patch('micro_dl.inference.model_inference.predict_large_image')
+    @patch("micro_dl.inference.model_inference.predict_large_image")
     def test_predict_sub_block_z(self, mock_predict):
         mock_predict.return_value = np.zeros((1, 1, 5, 10, 10), dtype=np.float32)
         self.infer_inst.tile_params = {
-            'num_slices': 5,
-            'num_overlap': 1,
-            'overlap_operation': 'mean',
+            "num_slices": 5,
+            "num_overlap": 1,
+            "overlap_operation": "mean",
         }
         self.infer_inst.num_overlap = 1
         im = np.zeros((1, 1, 8, 10, 10), dtype=np.float32)
@@ -796,7 +801,7 @@
         self.assertTupleEqual(start_end_idx[0], (0, 5))
         self.assertTupleEqual(start_end_idx[1], (3, 8))
 
-    @patch('micro_dl.inference.model_inference.predict_large_image')
+    @patch("micro_dl.inference.model_inference.predict_large_image")
     def test_predict_sub_block_xyz(self, mock_predict):
         mock_predict.return_value = np.zeros((1, 1, 5, 5, 5), dtype=np.float32)
         self.infer_inst.num_overlap = 1
@@ -807,7 +812,7 @@
         )
         self.assertEqual(len(pred_ims), 2)
 
-    @patch('micro_dl.inference.model_inference.predict_large_image')
+    @patch("micro_dl.inference.model_inference.predict_large_image")
     def test_predict_sub_block_xyz_channels_last(self, mock_predict):
         mock_predict.return_value = np.zeros((1, 1, 5, 5, 5), dtype=np.float32)
         self.infer_inst.num_overlap = 1
@@ -818,12 +823,12 @@
         )
         self.assertEqual(len(pred_ims), 1)
 
-    @patch('micro_dl.inference.model_inference.predict_large_image')
+    @patch("micro_dl.inference.model_inference.predict_large_image")
     def test_predict_3d(self, mock_predict):
         mock_predict.return_value = np.zeros((1, 1, 5, 5, 5), dtype=np.float32)
         meta_row = pd.DataFrame(
             [[2, self.mask_channel, 3, 0]],
-            columns=['time_idx', 'channel_idx', 'pos_idx', 'slice_idx'],
+            columns=["time_idx", "channel_idx", "pos_idx", "slice_idx"],
         )
         pred_im, target_im, mask_im, input_im = self.infer_inst.predict_3d(
             meta_row,
@@ -835,15 +840,15 @@
         self.assertTupleEqual(mask_im.shape, (1, 8, 8, 8))
         self.assertEqual(mask_im.dtype, np.uint8)
 
-    @patch('micro_dl.inference.model_inference.predict_large_image')
+    @patch("micro_dl.inference.model_inference.predict_large_image")
     def test_predict_3d_on_center(self, mock_predict):
         mock_predict.return_value = np.zeros((1, 1, 3, 3, 3), dtype=np.float32)
         self.infer_inst.crop_shape = [5, 5, 5]
-        self.infer_inst.tile_option = 'infer_on_center'
-        self.infer_inst.tile_params['inf_shape'] = [3, 3, 3]
+        self.infer_inst.tile_option = "infer_on_center"
+        self.infer_inst.tile_params["inf_shape"] = [3, 3, 3]
         meta_row = pd.DataFrame(
             [[2, self.mask_channel, 3, 0]],
-            columns=['time_idx', 'channel_idx', 'pos_idx', 'slice_idx'],
+            columns=["time_idx", "channel_idx", "pos_idx", "slice_idx"],
         )
         pred_im, target_im, mask_im, input_im = self.infer_inst.predict_3d(
             meta_row,
@@ -855,12 +860,14 @@
         self.assertTupleEqual(mask_im.shape, (1, 3, 3, 3))
         self.assertEqual(mask_im.dtype, np.uint8)
 
-    @patch('micro_dl.inference.model_inference.predict_large_image')
+    @patch("micro_dl.inference.model_inference.predict_large_image")
     def test_run_prediction(self, mock_predict):
         mock_predict.return_value = np.zeros((1, 1, 5, 5, 5), dtype=np.float32)
         # Run prediction. Should create a metrics_xy.csv in pred dir
         self.infer_inst.run_prediction()
-        metrics = pd.read_csv(os.path.join(self.model_dir, 'predictions/metrics_xyz.csv'))
+        metrics = pd.read_csv(
+            os.path.join(self.model_dir, "predictions/metrics_xyz.csv")
+        )
         self.assertTupleEqual(metrics.shape, (2, 4))
         # MSE should be 0.
         self.assertEqual(metrics.mse.mean(), 0.0)
@@ -868,15 +875,14 @@
         # Mask volume fraction should be 0.5
         self.assertEqual(metrics.vol_frac.mean(), 0.5)
         # # There should be four rows, one per test index pos=3,4
-        self.assertEqual(metrics.pred_name[0], 'im_c002_z000_t002_p003')
-        self.assertEqual(metrics.pred_name[1], 'im_c002_z000_t002_p004')
+        self.assertEqual(metrics.pred_name[0], "im_c002_z000_t002_p003")
+        self.assertEqual(metrics.pred_name[1], "im_c002_z000_t002_p004")
         # # There should be 2 predictions saved in pred dir, target c=2
         for p in [3, 4]:
             pred_name = os.path.join(
                 self.model_dir,
-                'predictions/im_c002_z000_t002_p00{}.npy'.format(p),
+                "predictions/im_c002_z000_t002_p00{}.npy".format(p),
             )
             im_pred = np.load(pred_name)
             self.assertEqual(im_pred.dtype, np.uint16)
-            self.assertTupleEqual(im_pred.shape, (8, 8, 8))
->>>>>>> 918a8ceb
+            self.assertTupleEqual(im_pred.shape, (8, 8, 8))
--- conflicted
+++ resolved
@@ -1,10 +1,4 @@
 import itertools
-<<<<<<< HEAD
-=======
-import micro_dl.utils.aux_utils as aux_utils
-import micro_dl.utils.mp_utils as mp_utils
-import numpy as np
->>>>>>> b0eb02da
 import os
 import pandas as pd
 import sys
@@ -16,11 +10,7 @@
 
 def frames_meta_generator(
         input_dir,
-<<<<<<< HEAD
         zarr_object=None,
-=======
-        zarr_file=None,
->>>>>>> b0eb02da
         order='cztp',
         name_parser='parse_sms_name',
         ):
@@ -46,21 +36,13 @@
     https://ngff.openmicroscopy.org/0.1/
 
     :param str input_dir:   path to input directory containing image data
-<<<<<<< HEAD
     :param str/None zarr_object: Zarr file class in case of zarr input data format.
-=======
-    :param str/None zarr_file: Zarr file name in case of zarr input data format.
->>>>>>> b0eb02da
         None if using tiff/png/etc image files.
     :param str order: Order in which file name encodes cztp (for tiff/png)
     :param str name_parser: Function in aux_utils for parsing indices from tiff/png file name
     :return pd.DataFrame frames_meta: Metadata for all frames in dataset
     """
-<<<<<<< HEAD
     if zarr_object is None:
-=======
-    if zarr_file is None:
->>>>>>> b0eb02da
         frames_meta = frames_meta_from_filenames(
             input_dir,
             name_parser,
@@ -68,11 +50,7 @@
         )
     else:
         # Generate frames_meta from zarr metadata
-<<<<<<< HEAD
         frames_meta = frames_meta_from_zarr(input_dir, zarr_object)
-=======
-        frames_meta = frames_meta_from_zarr(input_dir, zarr_file)
->>>>>>> b0eb02da
 
     # Write metadata
     frames_meta_filename = os.path.join(input_dir, 'frames_meta.csv')
@@ -104,16 +82,11 @@
     return frames_meta
 
 
-<<<<<<< HEAD
 def frames_meta_from_zarr(input_dir, zarr_object):
-=======
-def frames_meta_from_zarr(input_dir, zarr_name):
->>>>>>> b0eb02da
     """
     Reads ome-zarr file and creates frames_meta based on metadata and
     array information.
 
-<<<<<<< HEAD
     :param class zarr_object: Zarr class instance
     :return pd.DataFrame frames_meta: Metadata for all frames in zarr
     """
@@ -128,61 +101,11 @@
         for pos_idx in range(zarr_object.get_pos()):
             for slice_idx in range(zarr_object.get_slices()):
                 for time_idx in range(zarr_object.get_times()):
-=======
-    :param str input_dir: Input directory containing zarr file
-    :param str zarr_name: Name of zarr file including extension
-    :return pd.DataFrame frames_meta: Metadata for all frames in zarr
-    """
-    zarr_data = zarr.open(os.path.join(input_dir, zarr_name), mode='r')
-    plate_info = zarr_data.attrs.get('plate')
-    # TODO: Create a zarr object that can be passed around preprocessing?
-
-    well_pos = []
-    # Assumes that the positions are indexed in the order of Row-->Well-->FOV
-    for well in plate_info['wells']:
-        for pos in zarr_data[well['path']].attrs.get('well').get('images'):
-            well_pos.append(
-                {'well': well['path'], 'pos': pos['path']}
-            )
-
-    # Get channel names
-    omero_meta = zarr_data[well_pos[0]['well']][well_pos[0]['pos']].attrs.asdict()['omero']
-    channel_names = []
-    for chan in omero_meta['channels']:
-        channel_names.append(chan['label'])
-
-    array_name = list(zarr_data[well_pos[0]['well']][well_pos[0]['pos']].array_keys())[0]
-    array_shape = zarr_data[well_pos[0]['well']][well_pos[0]['pos']][array_name].shape
-
-    nbr_pos = len(well_pos)
-    nbr_times = array_shape[0]
-    nbr_channels = array_shape[1]
-    nbr_slices = array_shape[2]
-
-    # If there isn't a channel name for each channel, set to nan
-    if len(channel_names) != nbr_channels:
-        channel_names = nbr_channels * [np.nan]
-
-    nbr_rows = nbr_channels * nbr_pos * nbr_slices * nbr_times
-    frames_meta = aux_utils.make_dataframe(nbr_rows=nbr_rows)
-    meta_row = dict.fromkeys(list(frames_meta))
-    meta_row['dir_name'] = input_dir
-    meta_row['file_name'] = zarr_name
-    idx = 0
-    for channel_idx in range(nbr_channels):
-        for pos_idx in range(nbr_pos):
-            for slice_idx in range(nbr_slices):
-                for time_idx in range(nbr_times):
->>>>>>> b0eb02da
                     meta_row['channel_idx'] = channel_idx
                     meta_row['pos_idx'] = pos_idx
                     meta_row['slice_idx'] = slice_idx
                     meta_row['time_idx'] = time_idx
-<<<<<<< HEAD
                     meta_row['channel_name'] = zarr_object.get_channel_names[channel_idx]
-=======
-                    meta_row['channel_name'] = channel_names[channel_idx]
->>>>>>> b0eb02da
                     frames_meta.loc[idx] = meta_row
                     idx += 1
 

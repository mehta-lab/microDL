import cv2
from concurrent.futures import ProcessPoolExecutor
import numpy as np
import os
import sys

import micro_dl.utils.aux_utils as aux_utils
import micro_dl.utils.image_utils as image_utils
import micro_dl.utils.masks as mask_utils
import micro_dl.utils.tile_utils as tile_utils
from micro_dl.utils.normalize import hist_clipping


def mp_wrapper(fn, fn_args, workers):
    """
    Create and save masks with multiprocessing

    :param list of tuple fn_args: list with tuples of function arguments
    :param int workers: max number of workers
    :return: list of returned dicts from create_save_mask
    """
    with ProcessPoolExecutor(workers) as ex:
        # can't use map directly as it works only with single arg functions
        res = ex.map(fn, *zip(*fn_args))
    return list(res)


def mp_create_save_mask(fn_args, workers):
    """
    Create and save masks with multiprocessing

    :param list of tuple fn_args: list with tuples of function arguments
    :param int workers: max number of workers
    :return: list of returned dicts from create_save_mask
    """
    with ProcessPoolExecutor(workers) as ex:
        # can't use map directly as it works only with single arg functions
        res = ex.map(create_save_mask, *zip(*fn_args))
    return list(res)


def create_save_mask(channels_meta_sub,
                     flat_field_fnames,
                     str_elem_radius,
                     mask_dir,
                     mask_channel_idx,
                     int2str_len,
                     mask_type,
                     mask_ext,
                     dir_name=None,
                     channel_thrs=None):

    """
    Create and save mask.
    When more than one channel are used to generate the mask, mask of each
    channel is generated then added together.

<<<<<<< HEAD
    :param pd.DataFrame channels_meta_sub: Metadata for given PTCZ
    :param list/None flat_field_fnames: Paths to corresponding flat field images
=======
    :param tuple input_fnames: tuple of input fnames with full path
    :param str/None flat_field_fname: fname of flat field image
>>>>>>> 588a8949
    :param int str_elem_radius: size of structuring element used for binary\
     opening. str_elem: disk or ball
    :param str mask_dir: dir to save masks
    :param int mask_channel_idx: channel number of mask
    :param int time_idx: time points to use for generating mask
    :param int pos_idx: generate masks for given position / sample ids
    :param int slice_idx: generate masks for given slice ids
    :param int int2str_len: Length of str when converting ints
    :param str mask_type: thresholding type used for masking or str to map to\
     masking function
    :param str mask_ext: '.npy' or '.png'. Save the mask as uint8 PNG or\
     NPY files for otsu, unimodal masks, recommended to save as npy\
     float64 for borders_weight_loss_map masks to avoid loss due to scaling it\
     to uint8.
<<<<<<< HEAD
    :param str/None dir_name: Image directory (none if using frames_meta dir_name)
=======
>>>>>>> 588a8949
    :param list channel_thrs: list of threshold for each channel to generate\
     binary masks. Only used when mask_type is 'dataset_otsu'
    :return dict cur_meta: For each mask, fg_frac is added to metadata
    """
    im_stack = image_utils.read_imstack_from_meta(
        frames_meta_sub=channels_meta_sub,
        dir_name=dir_name,
        flat_field_fnames=flat_field_fnames,
        normalize_im=None,
    )
    if mask_type == 'dataset otsu':
        assert channel_thrs is not None, \
            'channel threshold is required for mask_type="dataset otsu"'
        assert len(channel_thrs) == range(im_stack.shape[-1]), \
            "Mismatch between channel thrs {} and im_stack {}".format(
                len(channel_thrs), im_stack.shape[-1])

    masks = []
    for idx in range(im_stack.shape[-1]):
        im = im_stack[..., idx]
        if mask_type == 'otsu':
            mask = mask_utils.create_otsu_mask(im.astype('float32'), str_elem_radius)
        elif mask_type == 'unimodal':
            mask = mask_utils.create_unimodal_mask(im.astype('float32'),  str_elem_radius)
        elif mask_type == 'dataset otsu':
            mask = mask_utils.create_otsu_mask(im.astype('float32'), str_elem_radius, channel_thrs[idx])
        elif mask_type == 'borders_weight_loss_map':
            mask = mask_utils.get_unet_border_weight_map(im)
        masks += [mask]
    # Border weight map mask is a float mask not binary like otsu or unimodal,
    # so keep it as is (assumes only one image in stack)
    fg_frac = None
    if mask_type == 'borders_weight_loss_map':
        mask = masks[0]
    else:
        masks = np.stack(masks, axis=-1)
        # mask = np.any(masks, axis=-1)
        mask = np.mean(masks, axis=-1)
        fg_frac = np.mean(mask)

    # Create mask name for given slice, time and position
    time_idx = int(channels_meta_sub['time_idx'].iloc[0])
    slice_idx = int(channels_meta_sub['slice_idx'].iloc[0])
    pos_idx = int(channels_meta_sub['pos_idx'].iloc[0])
    file_name = aux_utils.get_im_name(
        time_idx=time_idx,
        channel_idx=mask_channel_idx,
        slice_idx=slice_idx,
        pos_idx=pos_idx,
        int2str_len=int2str_len,
        ext=mask_ext,
    )
    overlay_name = aux_utils.get_im_name(
        time_idx=time_idx,
        channel_idx=mask_channel_idx,
        slice_idx=slice_idx,
        pos_idx=pos_idx,
        int2str_len=int2str_len,
        extra_field='overlay',
        ext=mask_ext,
    )
    if mask_ext == '.npy':
        # Save mask for given channels, mask is 2D
        np.save(os.path.join(mask_dir, file_name),
                mask,
                allow_pickle=True,
                fix_imports=True)
    elif mask_ext == '.png':
        # Covert mask to uint8
        # Border weight map mask is a float mask not binary like otsu or unimodal,
        # so keep it as is
        if mask_type == 'borders_weight_loss_map':
            assert im_stack.shape[-1] == 1
            # Note: Border weight map mask should only be generated from one binary image
        else:
            mask = image_utils.im_bit_convert(mask, bit=8, norm=True)
            mask = image_utils.im_adjust(mask)
            im_mean = np.mean(im_stack, axis=-1)
            im_mean = hist_clipping(im_mean, 1, 99)
            im_alpha = 255 / (np.max(im_mean) - np.min(im_mean) + sys.float_info.epsilon)
            im_mean = cv2.convertScaleAbs(
                im_mean - np.min(im_mean),
                alpha=im_alpha,
                )
            im_mask_overlay = np.stack([mask, im_mean, mask], axis=2)
            cv2.imwrite(os.path.join(mask_dir, overlay_name), im_mask_overlay)

        cv2.imwrite(os.path.join(mask_dir, file_name), mask)
    else:
        raise ValueError("mask_ext can be '.npy' or '.png', not {}".format(mask_ext))
    cur_meta = {'channel_idx': mask_channel_idx,
                'slice_idx': slice_idx,
                'time_idx': time_idx,
                'pos_idx': pos_idx,
                'file_name': file_name,
                'fg_frac': fg_frac,
                }
    return cur_meta


def get_mask_meta_row(file_path, meta_row):
    """
    Given path to mask, read mask, compute foreground fraction and fill
    in corresponding metadata row.

    :param str file_path: Path to binary mask image
    :param pd.DataFrame meta_row: Metadata row to fill in
    :return pd.DataFrame meta_row: Metadata row with foreground fraction\
        for mask
    """
    mask = image_utils.read_image(file_path)
    fg_frac = np.sum(mask > 0) / mask.size
    meta_row = {**meta_row, 'fg_frac': fg_frac}
    return meta_row


def mp_tile_save(fn_args, workers):
    """
    Tile and save with multiprocessing
    https://stackoverflow.com/questions/42074501/python-concurrent-futures-processpoolexecutor-performance-of-submit-vs-map

    :param list of tuple fn_args: list with tuples of function arguments
    :param int workers: max number of workers
    :return: list of returned df from tile_and_save
    """
    with ProcessPoolExecutor(workers) as ex:
        # can't use map directly as it works only with single arg functions
        res = ex.map(tile_and_save, *zip(*fn_args))
    return list(res)


def tile_and_save(meta_sub,
                  flat_field_fname,
                  hist_clip_limits,
                  slice_idx,
                  tile_size,
                  step_size,
                  min_fraction,
                  image_format,
                  save_dir,
                  dir_name=None,
                  int2str_len=3,
                  is_mask=False,
                  normalize_im=None,
                  zscore_mean=None,
                  zscore_std=None,
                  ):
    """
    Crop image into tiles at given indices and save.

    :param pd.DataFrame meta_sub: Subset of metadata for images to be tiled
    :param str flat_field_fname: fname of flat field image
    :param tuple hist_clip_limits: limits for histogram clipping
    :param int slice_idx: slice idx of input image
    :param list tile_size: size of tile along row, col (& slices)
    :param list step_size: step size along row, col (& slices)
    :param float min_fraction: min foreground volume fraction for keep tile
    :param str image_format: zyx / xyz
    :param str save_dir: output dir to save tiles
    :param str/None dir_name: Image directory
    :param int int2str_len: len of indices for creating file names
    :param bool is_mask: Indicates if files are masks
    :param str/None normalize_im: Normalization method
    :param float/None zscore_mean: Mean for normalization
    :param float/None zscore_std: Std for normalization
    :return: pd.DataFrame from a list of dicts with metadata
    """
    time_idx = meta_sub.loc[0, 'time_idx']
    channel_idx = meta_sub.loc[0, 'channel_idx']
    pos_idx = meta_sub.loc[0, 'pos_idx']
    try:
        input_image = image_utils.read_imstack_from_meta(
            frames_meta_sub=meta_sub,
            dir_name=dir_name,
            flat_field_fnames=flat_field_fname,
            hist_clip_limits=hist_clip_limits,
            is_mask=is_mask,
            normalize_im=normalize_im,
            zscore_mean=zscore_mean,
            zscore_std=zscore_std,
        )
        save_dict = {'time_idx': time_idx,
                     'channel_idx': channel_idx,
                     'pos_idx': pos_idx,
                     'slice_idx': slice_idx,
                     'save_dir': save_dir,
                     'image_format': image_format,
                     'int2str_len': int2str_len}

        tile_meta_df = tile_utils.tile_image(
            input_image=input_image,
            tile_size=tile_size,
            step_size=step_size,
            min_fraction=min_fraction,
            save_dict=save_dict,
        )
    except Exception as e:
        err_msg = 'error in t_{}, c_{}, pos_{}, sl_{}'.format(
            time_idx, channel_idx, pos_idx, slice_idx
        )
        err_msg = err_msg + str(e)
        # TODO(Anitha) write to log instead
        print(err_msg)
        raise e
    return tile_meta_df


def mp_crop_save(fn_args, workers):
    """
    Crop and save images with multiprocessing.

    :param list of tuple fn_args: list with tuples of function arguments
    :param int workers: max number of workers
    :return: list of returned df from crop_at_indices_save
    """

    with ProcessPoolExecutor(workers) as ex:
        # can't use map directly as it works only with single arg functions
        res = ex.map(crop_at_indices_save, *zip(*fn_args))
    return list(res)


def crop_at_indices_save(meta_sub,
                         flat_field_fname,
                         hist_clip_limits,
                         slice_idx,
                         crop_indices,
                         image_format,
                         save_dir,
                         dir_name=None,
                         int2str_len=3,
                         is_mask=False,
                         tile_3d=False,
                         normalize_im=True,
                         zscore_mean=None,
                         zscore_std=None
                         ):
    """
    Crop image into tiles at given indices and save.

    :param pd.DataFrame meta_sub: Subset of metadata for images to be cropped
    :param str flat_field_fname: File nname of flat field image
    :param tuple hist_clip_limits: limits for histogram clipping
    :param int time_idx: time point of input image
    :param int channel_idx: channel idx of input image
    :param int slice_idx: slice idx of input image
    :param int pos_idx: sample idx of input image
    :param tuple crop_indices: tuple of indices for cropping
    :param str image_format: zyx or xyz
    :param str save_dir: output dir to save tiles
    :param str/None dir_name: Input directory
    :param int int2str_len: len of indices for creating file names
    :param bool is_mask: Indicates if files are masks
    :param bool tile_3d: indicator for tiling in 3D
    :return: pd.DataFrame from a list of dicts with metadata
    """
    time_idx = meta_sub.loc[0, 'time_idx']
    channel_idx = meta_sub.loc[0, 'channel_idx']
    pos_idx = meta_sub.loc[0, 'pos_idx']
    try:
        input_image = image_utils.read_imstack_from_meta(
            frames_meta_sub=meta_sub,
            dir_name=dir_name,
            flat_field_fnames=flat_field_fname,
            hist_clip_limits=hist_clip_limits,
            is_mask=is_mask,
            normalize_im=normalize_im,
            zscore_mean=zscore_mean,
            zscore_std=zscore_std
        )
        save_dict = {'time_idx': time_idx,
                     'channel_idx': channel_idx,
                     'pos_idx': pos_idx,
                     'slice_idx': slice_idx,
                     'save_dir': save_dir,
                     'image_format': image_format,
                     'int2str_len': int2str_len}

        tile_meta_df = tile_utils.crop_at_indices(
            input_image=input_image,
            crop_indices=crop_indices,
            save_dict=save_dict,
            tile_3d=tile_3d,
        )
    except Exception as e:
        err_msg = 'error in t_{}, c_{}, pos_{}, sl_{}'.format(
            time_idx, channel_idx, pos_idx, slice_idx
        )
        err_msg = err_msg + str(e)
        # TODO(Anitha) write to log instead
        print(err_msg)
        raise e

    return tile_meta_df


def mp_resize_save(mp_args, workers):
    """
    Resize and save images with multiprocessing.

    :param list mp_args: Function keyword arguments
    :param int workers: max number of workers
    """
    with ProcessPoolExecutor(workers) as ex:
        {ex.submit(resize_and_save, **kwargs): kwargs for kwargs in mp_args}


def resize_and_save(**kwargs):
    """
    Resizes images and saving them. Performs flatfield correction
    prior to resizing if flatfield images are present.

<<<<<<< HEAD
    Keyword arguments:
    :param pd.DataFrame meta_row: Row of metadata
    :param str/None dir_name: Image directory (none if using dir_name from frames_meta)
    :param str output_dir: Path to output directory
    :param float scale_factor: Scale factor for resizing
    :param str ff_path: Path to flatfield image
=======
    :param kwargs: Keyword arguments:
    str file_path: Path to input image
    str write_path: Path to image to be written
    float scale_factor: Scale factor for resizing
    str ff_path: path to flat field correction image
>>>>>>> 588a8949
    """
    meta_row = kwargs['meta_row']
    im = image_utils.read_image_from_row(meta_row, kwargs['dir_name'])

    if kwargs['ff_path'] is not None:
        im = image_utils.apply_flat_field_correction(
            im,
            flat_field_path=kwargs['ff_path'],
        )
    im_resized = image_utils.rescale_image(
        im=im,
        scale_factor=kwargs['scale_factor'],
    )
    # Write image
    # TODO: will we keep this functionality and thus write to zarr?
    # If so, should I create a zarr roots before mp?
    # Where to do init_array for each position?
    if 'zarr' in meta_row['file_name'][-5:]:
        im_name = aux_utils.get_im_name(
                        channel_idx=meta_row['channel_idx'],
                        slice_idx=meta_row['slice_idx'],
                        time_idx=meta_row['time_idx'],
                        pos_idx=meta_row['pos_idx'],
                    )
        write_path = os.path.join(kwargs['output_dir'], im_name)
    else:
        write_path = os.path.join(kwargs['output_dir'], meta_row['file_name'])
    cv2.imwrite(write_path, im_resized)


def mp_rescale_vol(fn_args, workers):
    """
    Rescale and save image stacks with multiprocessing.

    :param list of tuple fn_args: list with tuples of function arguments
    :param int workers: max number of workers
    """
    with ProcessPoolExecutor(workers) as ex:
        # can't use map directly as it works only with single arg functions
        res = ex.map(rescale_vol_and_save, *zip(*fn_args))
    return list(res)


def rescale_vol_and_save(time_idx,
                         pos_idx,
                         channel_idx,
                         slice_start_idx,
                         slice_end_idx,
                         frames_metadata,
                         dir_name,
                         output_fname,
                         scale_factor,
                         ff_path):
    """
    Rescale volumes and save.

    :param int time_idx: time point of input image
    :param int pos_idx: sample idx of input image
    :param int channel_idx: channel idx of input image
    :param int slice_start_idx: start slice idx for the vol to be saved
    :param int slice_end_idx: end slice idx for the vol to be saved
    :param pd.Dataframe frames_metadata: metadata for the input slices
    :param str/None dir_name: Image directory (none if using dir_name from frames_meta)
    :param str output_fname: output_fname
    :param float/list scale_factor: scale factor for resizing
    :param str/None ff_path: path to flat field image
    """
    input_stack = []
    for slice_idx in range(slice_start_idx, slice_end_idx):
        meta_idx = aux_utils.get_meta_idx(
            frames_metadata,
            time_idx,
            channel_idx,
            slice_idx,
            pos_idx,
        )
        meta_row = frames_metadata.loc[meta_idx]
        if dir_name is None:
            dir_name = meta_row['dir_name']
        cur_img = image_utils.read_image_from_row(meta_row, dir_name)
        if ff_path is not None:
            cur_img = image_utils.apply_flat_field_correction(
                cur_img,
                flat_field_path=ff_path,
            )
        input_stack.append(cur_img)
    input_stack = np.stack(input_stack, axis=2)
    resc_vol = image_utils.rescale_nd_image(input_stack, scale_factor)
    np.save(output_fname, resc_vol, allow_pickle=True, fix_imports=True)
    cur_metadata = {'time_idx': time_idx,
                    'pos_idx': pos_idx,
                    'channel_idx': channel_idx,
                    'slice_idx': slice_start_idx,
                    'file_name': os.path.basename(output_fname),
                    'mean': np.mean(resc_vol),
                    'std': np.std(resc_vol)}
    return cur_metadata


def mp_get_im_stats(fn_args, workers):
    """
    Read and computes statistics of images with multiprocessing.

    :param list of tuple fn_args: list with tuples of function arguments
    :param int workers: max number of workers
    :return: list of returned df from get_im_stats
    """
    with ProcessPoolExecutor(workers) as ex:
        # can't use map directly as it works only with single arg functions
        res = ex.map(get_im_stats, fn_args)
        for r in res:
            print(r)
    return list(res)


def get_im_stats(im_path):
    """
    Read and computes statistics of images.

    :param str im_path: Full path to image
    :return dict meta_row: Dict with intensity data for image
    """
    im = image_utils.read_image(im_path)
    meta_row = {
        'mean': np.nanmean(im),
        'std': np.nanstd(im)
        }
    return meta_row


def mp_sample_im_pixels(fn_args, workers):
    """
    Read and computes statistics of images with multiprocessing.

    :param list of tuple fn_args: list with tuples of function arguments
    :param int workers: max number of workers
    :return: list of returned df from get_im_stats
    """

    with ProcessPoolExecutor(workers) as ex:
        # can't use map directly as it works only with single arg functions
        res = ex.map(sample_im_pixels, *zip(*fn_args))
    return list(res)


def sample_im_pixels(meta_row, ff_path, grid_spacing, dir_name=None):
    """
    Read and computes statistics of images for each point in a grid.
    Grid spacing determines distance in pixels between grid points
    for rows and cols.
    Applies flatfield correction prior to intensity sampling if flatfield
    path is specified.

    :param dict meta_row: Metadata row for image
    :param str ff_path: Full path to flatfield image corresponding to image
    :param int grid_spacing: Distance in pixels between sampling points
    :param str/None dir_name: Image directory (none if using dir_name from frames_meta)
    :return list meta_rows: Dicts with intensity data for each grid point
    """
    if dir_name is None:
        dir_name = meta_row['dir_name']
    im = image_utils.read_image_from_row(meta_row, dir_name)
    if ff_path is not None:
        im = image_utils.apply_flat_field_correction(
            input_image=im,
            flat_field_path=ff_path,
        )
    row_ids, col_ids, sample_values = \
        image_utils.grid_sample_pixel_values(im, grid_spacing)

    meta_rows = \
        [{**meta_row,
          'row_idx': row_idx,
          'col_idx': col_idx,
          'intensity': sample_value}
         for row_idx, col_idx, sample_value
         in zip(row_ids, col_ids, sample_values)]
    return meta_rows<|MERGE_RESOLUTION|>--- conflicted
+++ resolved
@@ -55,13 +55,8 @@
     When more than one channel are used to generate the mask, mask of each
     channel is generated then added together.
 
-<<<<<<< HEAD
     :param pd.DataFrame channels_meta_sub: Metadata for given PTCZ
     :param list/None flat_field_fnames: Paths to corresponding flat field images
-=======
-    :param tuple input_fnames: tuple of input fnames with full path
-    :param str/None flat_field_fname: fname of flat field image
->>>>>>> 588a8949
     :param int str_elem_radius: size of structuring element used for binary\
      opening. str_elem: disk or ball
     :param str mask_dir: dir to save masks
@@ -76,10 +71,7 @@
      NPY files for otsu, unimodal masks, recommended to save as npy\
      float64 for borders_weight_loss_map masks to avoid loss due to scaling it\
      to uint8.
-<<<<<<< HEAD
     :param str/None dir_name: Image directory (none if using frames_meta dir_name)
-=======
->>>>>>> 588a8949
     :param list channel_thrs: list of threshold for each channel to generate\
      binary masks. Only used when mask_type is 'dataset_otsu'
     :return dict cur_meta: For each mask, fg_frac is added to metadata
@@ -392,20 +384,11 @@
     Resizes images and saving them. Performs flatfield correction
     prior to resizing if flatfield images are present.
 
-<<<<<<< HEAD
-    Keyword arguments:
-    :param pd.DataFrame meta_row: Row of metadata
-    :param str/None dir_name: Image directory (none if using dir_name from frames_meta)
-    :param str output_dir: Path to output directory
-    :param float scale_factor: Scale factor for resizing
-    :param str ff_path: Path to flatfield image
-=======
     :param kwargs: Keyword arguments:
     str file_path: Path to input image
     str write_path: Path to image to be written
     float scale_factor: Scale factor for resizing
     str ff_path: path to flat field correction image
->>>>>>> 588a8949
     """
     meta_row = kwargs['meta_row']
     im = image_utils.read_image_from_row(meta_row, kwargs['dir_name'])

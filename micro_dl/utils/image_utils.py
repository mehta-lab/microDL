"""Utility functions for processing images"""
#import cv2
import skimage.io as cv2
import itertools
import math
import numpy as np
import os
import pandas as pd
from scipy.ndimage.morphology import binary_fill_holes
from skimage.filters import threshold_otsu
from skimage.morphology import disk, ball, binary_opening
from skimage.transform import resize

import micro_dl.utils.aux_utils as aux_utils
import micro_dl.utils.normalize as normalize


def resize_image(input_image, output_shape):
    """Resize image to a specified shape

    :param np.ndarray input_image: image to be resized
    :param tuple/np.array output_shape: desired shape of the output image
    :return: np.array, resized image
    """

    msg = 'the output shape does not match the image dimension'
    assert len(output_shape) == len(input_image.shape), msg
    assert input_image.dtype is not 'bool'

    resized_image = resize(input_image, output_shape)
    return resized_image


def crop2base(im, base=2):
    """
    Crop image to nearest smaller factor of the base (usually 2)

    :param nd.array im: Image
    :param int base: Base to use, typically 2
    :return nd.array im: Cropped image
    :raises AssertionError: if base is less than zero
    """
    assert base > 0, "Base needs to be greater than zero, not {}".format(base)
    im_shape = im.shape

    x_shape = base ** int(math.log(im_shape[0], base))
    y_shape = base ** int(math.log(im_shape[1], base))
    if x_shape < im_shape[0]:
        # Approximate center crop
        start_idx = (im_shape[0] - x_shape) // 2
        im = im[start_idx:start_idx + x_shape, ...]
    if y_shape < im_shape[1]:
        # Approximate center crop
        start_idx = (im_shape[1] - y_shape) // 2
        im = im[:, start_idx:start_idx + y_shape, ...]
    return im


def resize_mask(input_image, target_size):
    """Resample label/bool images"""
    raise NotImplementedError


def apply_flat_field_correction(input_image, **kwargs):
    """Apply flat field correction.

    :param np.array input_image: image to be corrected
    Kwargs:
        flat_field_image (np.float): flat_field_image for correction
        flat_field_dir (str): dir with split images from stack (or individual
         sample images
        channel_idx (int): input image channel index
    :return: np.array (float) corrected image
    """

    input_image = input_image.astype('float')
    if 'flat_field_image' in kwargs:
        corrected_image = input_image / kwargs['flat_field_image']
    else:
        msg = 'flat_field_dir and channel_id are required to fetch flat field image'
        assert all(k in kwargs for k in ('flat_field_dir', 'channel_idx')), msg
        flat_field_image = np.load(
            os.path.join(
                kwargs['flat_field_dir'],
                'flat-field_channel-{}.npy'.format(kwargs['channel_idx']),
            )
        )
        corrected_image = input_image / flat_field_image
    return corrected_image


def fit_polynomial_surface_2D(sample_coords,
                              sample_values,
                              im_shape,
                              order=2,
                              normalize=True):
    """
    Given coordinates and corresponding values, this function will fit a
    2D polynomial of given order, then create a surface of given shape.

    :param np.array sample_coords: 2D sample coords (nbr of points, 2)
    :param np.array sample_values: Corresponding intensity values (nbr points,)
    :param tuple im_shape:         Shape of desired output surface (height, width)
    :param int order:              Order of polynomial (default 2)
    :param bool normalize:         Normalize surface by dividing by its mean
                                   for flatfield correction (default True)

    :return np.array poly_surface: 2D surface of shape im_shape
    """
    assert (order + 1) ** 2 <= len(sample_values), \
        "Can't fit a higher degree polynomial than there are sampled values"
    # Number of coefficients in determined by order + 1 squared
    orders = np.arange(order + 1)
    variable_matrix = np.zeros((sample_coords.shape[0], (order + 1) ** 2))
    variable_iterator = itertools.product(orders, orders)
    for idx, (m, n) in enumerate(variable_iterator):
        variable_matrix[:, idx] = sample_coords[:, 0] ** n * sample_coords[:, 1] ** m
    # Least squares fit of the points to the polynomial
    coeffs, _, _, _ = np.linalg.lstsq(variable_matrix, sample_values, rcond=-1)
    # Create a grid of image (x, y) coordinates
    x_mesh, y_mesh = np.meshgrid(np.linspace(0, im_shape[1] - 1, im_shape[1]),
                                 np.linspace(0, im_shape[0] - 1, im_shape[0]))
    # Reconstruct the surface from the coefficients
    poly_surface = np.zeros(im_shape, np.float)
    variable_iterator = itertools.product(orders, orders)
    for coeff, (m, n) in zip(coeffs, variable_iterator):
        poly_surface += coeff * x_mesh ** m * y_mesh ** n

    if normalize:
        poly_surface /= np.mean(poly_surface)
    return poly_surface


<<<<<<< HEAD
=======
def tile_image(input_image,
               tile_size,
               step_size,
               isotropic=False,
               return_index=False,
               min_fraction=None):
    """
     Tiles the image based on given tile and step size.

    :param np.array input_image: input image to be tiled
    :param list/tuple/np array tile_size: size of the blocks to be tiled
     from the image
    :param list/tuple/np array step_size: size of the window shift. In case of
     no overlap, the step size is tile_size. If overlap, step_size < tile_size
    :param bool isotropic: if 3D, make the grid/shape isotropic
    :param bool return_index: indicator for returning tile indices
    :return: a list with tuples of tiled image id of the format
     rrmin-rmax_ccmin-cmax_slslmin-slmax and tiled image
     if return_index=True: return a list with tuples of crop indices
    """

    def check_in_range(cur_value, max_value, tile_size):
        """Get the start index for edge tiles

        :param int cur_value: cur index in row / col / slice
        :param int max_value: n_rows, n_cols or n_slices
        :param int tile_size: size of tile along one dimension (row, col,
         slice)
        :return: int start_value - adjusted start_index to fit the edge tile
        """
        cur_length = max_value - cur_value
        miss_length = tile_size - cur_length
        start_value = cur_value - miss_length
        return start_value

    def use_tile(cropped_img, min_fraction):
        """
        Determine if tile should be used given minimum image foreground fraction
        :param np.array cropped_img: Image tile
        :param float min_fraction: Minimum fraction of image being foreground
        :return bool use_tile: Indicator if tile should be used
        """
        use_tile = True
        if min_fraction is not None:
            mask_fraction = np.mean(cropped_img)
            if mask_fraction < min_fraction:
                use_tile = False
        return use_tile

    # Add to tile size and step size in case of 3D images
    im_shape = input_image.shape
    if len(im_shape) == 3:
        if len(tile_size) == 2:
            tile_size.append(im_shape[2])
        # Step size in z is assumed to be the same as depth
        if len(step_size) == 2:
            step_size.append(im_shape[2])

    check_1 = len(tile_size) == len(step_size)
    check_2 = np.all(step_size <= tile_size)
    check_3 = np.all(tile_size) > 0
    assert check_1 and check_2 and check_3,\
        "Tiling not valid with tile size {} and step {}".format(
            tile_size, step_size)

    n_rows = input_image.shape[0]
    n_cols = input_image.shape[1]
    n_dim = len(input_image.shape)
    if n_dim == 3:
        n_slices = input_image.shape[2]

    if isotropic:
        isotropic_shape = [tile_size[0], ] * len(tile_size)
        isotropic_cond = not(list(tile_size) == isotropic_shape)
    else:
        isotropic_cond = isotropic

    cropped_image_list = []
    cropping_index = []
    for row in range(0, n_rows - tile_size[0] + step_size[0], step_size[0]):
        if row + tile_size[0] > n_rows:
            row = check_in_range(row, n_rows, tile_size[0])
        for col in range(0, n_cols - tile_size[1] + step_size[1], step_size[1]):
            if col + tile_size[1] > n_cols:
                col = check_in_range(col, n_cols, tile_size[1])
            img_id = 'r{}-{}_c{}-{}'.format(row, row + tile_size[0],
                                            col, col + tile_size[1])
            if n_dim == 3:
                for sl in range(0, n_slices, step_size[2]):
                    if sl + step_size[2] > n_slices:
                        sl = check_in_range(sl, n_slices, tile_size[2])

                    cur_index = (row, row + tile_size[0],
                                 col, col + tile_size[1],
                                 sl, sl + tile_size[2])
                    img_id = '{}_sl{}-{}'.format(img_id, sl, sl + tile_size[2])
                    cropped_img = input_image[row: row + tile_size[0],
                                              col: col + tile_size[1],
                                              sl: sl + tile_size[2]]
                    if isotropic_cond:
                        cropped_img = resize_image(cropped_img,
                                                   isotropic_shape)
                    if use_tile(cropped_img, min_fraction):
                        cropped_image_list.append((img_id, cropped_img))
                        cropping_index.append(cur_index)
            else:
                cur_index = (row, row + tile_size[0], col, col + tile_size[1])
                cropped_img = input_image[row: row + tile_size[0],
                                          col: col + tile_size[1]]
                if use_tile(cropped_img, min_fraction):
                    cropped_image_list.append((img_id, cropped_img))
                    cropping_index.append(cur_index)
    if return_index:
        return cropped_image_list, cropping_index
    return cropped_image_list


def crop_at_indices(input_image, crop_indices, isotropic=False):
    """Crop image into tiles at given indices

    :param np.array input_image: input image for cropping
    :param list crop_indices: list of indices for cropping
    :param bool isotropic: if 3D, make the grid/shape isotropic
    :return: a list with tuples of cropped image id of the format
     rrmin-rmax_ccmin-cmax_slslmin-slmax and cropped image
    """

    n_dim = len(input_image.shape)
    cropped_img_list = []
    im_depth = input_image.shape[2]
    for cur_idx in crop_indices:
        img_id = 'r{}-{}_c{}-{}'.format(cur_idx[0], cur_idx[1],
                                        cur_idx[2], cur_idx[3])

        cropped_img = input_image[cur_idx[0]: cur_idx[1],
                      cur_idx[2]: cur_idx[3], ...]
        if n_dim == 3 and len(cur_idx) == 6:
            img_id = '{}_sl{}-{}'.format(img_id, 0, im_depth)

            if isotropic:
                img_shape = cropped_img.shape
                isotropic_shape = [img_shape[0], ] * len(img_shape)
                cropped_img = resize_image(cropped_img, isotropic_shape)

        cropped_img_list.append((img_id, cropped_img))
    return cropped_img_list


def crop_at_indices_save(input_fnames,
                         flat_field_fname,
                         hist_clip_limits,
                         time_idx,
                         channel_idx,
                         pos_idx,
                         slice_idx,
                         crop_indices,
                         data_format,
                         isotropic,
                         save_dir):
    """Crop image into tiles at given indices and save

    :param tuple input_fnames: tuple of input fnames with full path
    :param str flat_field_fname: fname of flat field image
    :param tuple hist_clip_limits: limits for histogram clipping
    :param int time_idx: time point of input image
    :param int channel_idx: channel idx of input image
    :param int slice_idx: slice idx of input image
    :param int pos_idx: sample idx of input image
    :param tuple crop_indices: tuple of indices for cropping
    :param str data_format: channels_first / channels_last
    :param bool isotropic: if 3D, make the grid/shape isotropic
    :param str save_dir: output dir to save tiles
    :return: a list of dicts with metadata
    """

    im_stack = []
    for fname in input_fnames:
        im = read_image(fname)
        if flat_field_fname is not None:
            flat_field_image = np.load(flat_field_fname)
            im = apply_flat_field_correction(im,
                                             flat_field_image)
        im_stack.append(im)
    input_image = np.stack(im_stack, axis=2)
    if hist_clip_limits is not None:
        input_image = normalize.hist_clipping(
            input_image,
            hist_clip_limits[0],
            hist_clip_limits[1]
        )
    input_image = normalize.zscore(input_image)

    n_dim = len(input_image.shape)
    im_depth = input_image.shape[2]
    tiled_metadata = []
    for cur_idx in crop_indices:
        img_id = 'r{}-{}_c{}-{}'.format(cur_idx[0], cur_idx[1],
                                        cur_idx[2], cur_idx[3])

        cropped_img = input_image[cur_idx[0]: cur_idx[1],
                                  cur_idx[2]: cur_idx[3], ...]
        if n_dim == 3 and len(cur_idx) == 6:
            img_id = '{}_sl{}-{}'.format(img_id, 0, im_depth)

            if isotropic:
                img_shape = cropped_img.shape
                isotropic_shape = [img_shape[0], ] * len(img_shape)
                cropped_img = resize_image(cropped_img, isotropic_shape)
        file_name = aux_utils.get_im_name(
            time_idx=time_idx,
            channel_idx=channel_idx,
            slice_idx=slice_idx,
            pos_idx=pos_idx,
            extra_field=img_id
            )
        if data_format == 'channels_first' and len(cropped_img.shape) > 2:
            cropped_img = np.transpose(cropped_img, (2, 0, 1))
        np.save(os.path.join(save_dir, file_name),
                cropped_img,
                allow_pickle=True,
                fix_imports=True)
        tiled_metadata.append({'channel_idx': channel_idx,
                               'slice_idx': slice_idx,
                               'time_idx': time_idx,
                               'file_name': file_name,
                               'pos_idx': pos_idx,
                               'row_start': cur_idx[0],
                               'col_start': cur_idx[2]})
    tile_meta_df = pd.DataFrame.from_dict(tiled_metadata)
    return tile_meta_df


>>>>>>> e22d7546
def create_mask(input_image, str_elem_size=3):
    """Create a binary mask using morphological operations

    Opening removes small objects in the foreground.

    :param np.array input_image: generate masks from this image
    :param int str_elem_size: size of the structuring element. typically 3, 5
    :return: mask of input_image, np.array
    """

    if np.min(input_image) == np.max(input_image):
        thr = np.unique(input_image)
    else:
        thr = threshold_otsu(input_image, nbins=512)
    if len(input_image.shape) == 2:
        str_elem = disk(str_elem_size)
    else:
        str_elem = ball(str_elem_size)
    # remove small objects in mask
    thr_image = binary_opening(input_image > thr, str_elem)
    mask = binary_fill_holes(thr_image)
    return mask


def read_image(file_path):
    """
    Read 2D grayscale image from file.
    Checks file extension for npy and load array if true. Otherwise
    reads regular image using OpenCV (png, tif, jpg, see OpenCV for supported
    files) of any bit depth.

    :param str file_path: Full path to image
    :return array im: 2D image
    :raise IOError if image can't be opened
    """
    if file_path[-3:] == 'npy':
        im = np.load(file_path)
    else:
        try:
            im = cv2.imread(file_path) #cv2.IMREAD_ANYDEPTH)
        except IOError as e:
            print(e)
            raise
    return im<|MERGE_RESOLUTION|>--- conflicted
+++ resolved
@@ -131,241 +131,6 @@
     return poly_surface
 
 
-<<<<<<< HEAD
-=======
-def tile_image(input_image,
-               tile_size,
-               step_size,
-               isotropic=False,
-               return_index=False,
-               min_fraction=None):
-    """
-     Tiles the image based on given tile and step size.
-
-    :param np.array input_image: input image to be tiled
-    :param list/tuple/np array tile_size: size of the blocks to be tiled
-     from the image
-    :param list/tuple/np array step_size: size of the window shift. In case of
-     no overlap, the step size is tile_size. If overlap, step_size < tile_size
-    :param bool isotropic: if 3D, make the grid/shape isotropic
-    :param bool return_index: indicator for returning tile indices
-    :return: a list with tuples of tiled image id of the format
-     rrmin-rmax_ccmin-cmax_slslmin-slmax and tiled image
-     if return_index=True: return a list with tuples of crop indices
-    """
-
-    def check_in_range(cur_value, max_value, tile_size):
-        """Get the start index for edge tiles
-
-        :param int cur_value: cur index in row / col / slice
-        :param int max_value: n_rows, n_cols or n_slices
-        :param int tile_size: size of tile along one dimension (row, col,
-         slice)
-        :return: int start_value - adjusted start_index to fit the edge tile
-        """
-        cur_length = max_value - cur_value
-        miss_length = tile_size - cur_length
-        start_value = cur_value - miss_length
-        return start_value
-
-    def use_tile(cropped_img, min_fraction):
-        """
-        Determine if tile should be used given minimum image foreground fraction
-        :param np.array cropped_img: Image tile
-        :param float min_fraction: Minimum fraction of image being foreground
-        :return bool use_tile: Indicator if tile should be used
-        """
-        use_tile = True
-        if min_fraction is not None:
-            mask_fraction = np.mean(cropped_img)
-            if mask_fraction < min_fraction:
-                use_tile = False
-        return use_tile
-
-    # Add to tile size and step size in case of 3D images
-    im_shape = input_image.shape
-    if len(im_shape) == 3:
-        if len(tile_size) == 2:
-            tile_size.append(im_shape[2])
-        # Step size in z is assumed to be the same as depth
-        if len(step_size) == 2:
-            step_size.append(im_shape[2])
-
-    check_1 = len(tile_size) == len(step_size)
-    check_2 = np.all(step_size <= tile_size)
-    check_3 = np.all(tile_size) > 0
-    assert check_1 and check_2 and check_3,\
-        "Tiling not valid with tile size {} and step {}".format(
-            tile_size, step_size)
-
-    n_rows = input_image.shape[0]
-    n_cols = input_image.shape[1]
-    n_dim = len(input_image.shape)
-    if n_dim == 3:
-        n_slices = input_image.shape[2]
-
-    if isotropic:
-        isotropic_shape = [tile_size[0], ] * len(tile_size)
-        isotropic_cond = not(list(tile_size) == isotropic_shape)
-    else:
-        isotropic_cond = isotropic
-
-    cropped_image_list = []
-    cropping_index = []
-    for row in range(0, n_rows - tile_size[0] + step_size[0], step_size[0]):
-        if row + tile_size[0] > n_rows:
-            row = check_in_range(row, n_rows, tile_size[0])
-        for col in range(0, n_cols - tile_size[1] + step_size[1], step_size[1]):
-            if col + tile_size[1] > n_cols:
-                col = check_in_range(col, n_cols, tile_size[1])
-            img_id = 'r{}-{}_c{}-{}'.format(row, row + tile_size[0],
-                                            col, col + tile_size[1])
-            if n_dim == 3:
-                for sl in range(0, n_slices, step_size[2]):
-                    if sl + step_size[2] > n_slices:
-                        sl = check_in_range(sl, n_slices, tile_size[2])
-
-                    cur_index = (row, row + tile_size[0],
-                                 col, col + tile_size[1],
-                                 sl, sl + tile_size[2])
-                    img_id = '{}_sl{}-{}'.format(img_id, sl, sl + tile_size[2])
-                    cropped_img = input_image[row: row + tile_size[0],
-                                              col: col + tile_size[1],
-                                              sl: sl + tile_size[2]]
-                    if isotropic_cond:
-                        cropped_img = resize_image(cropped_img,
-                                                   isotropic_shape)
-                    if use_tile(cropped_img, min_fraction):
-                        cropped_image_list.append((img_id, cropped_img))
-                        cropping_index.append(cur_index)
-            else:
-                cur_index = (row, row + tile_size[0], col, col + tile_size[1])
-                cropped_img = input_image[row: row + tile_size[0],
-                                          col: col + tile_size[1]]
-                if use_tile(cropped_img, min_fraction):
-                    cropped_image_list.append((img_id, cropped_img))
-                    cropping_index.append(cur_index)
-    if return_index:
-        return cropped_image_list, cropping_index
-    return cropped_image_list
-
-
-def crop_at_indices(input_image, crop_indices, isotropic=False):
-    """Crop image into tiles at given indices
-
-    :param np.array input_image: input image for cropping
-    :param list crop_indices: list of indices for cropping
-    :param bool isotropic: if 3D, make the grid/shape isotropic
-    :return: a list with tuples of cropped image id of the format
-     rrmin-rmax_ccmin-cmax_slslmin-slmax and cropped image
-    """
-
-    n_dim = len(input_image.shape)
-    cropped_img_list = []
-    im_depth = input_image.shape[2]
-    for cur_idx in crop_indices:
-        img_id = 'r{}-{}_c{}-{}'.format(cur_idx[0], cur_idx[1],
-                                        cur_idx[2], cur_idx[3])
-
-        cropped_img = input_image[cur_idx[0]: cur_idx[1],
-                      cur_idx[2]: cur_idx[3], ...]
-        if n_dim == 3 and len(cur_idx) == 6:
-            img_id = '{}_sl{}-{}'.format(img_id, 0, im_depth)
-
-            if isotropic:
-                img_shape = cropped_img.shape
-                isotropic_shape = [img_shape[0], ] * len(img_shape)
-                cropped_img = resize_image(cropped_img, isotropic_shape)
-
-        cropped_img_list.append((img_id, cropped_img))
-    return cropped_img_list
-
-
-def crop_at_indices_save(input_fnames,
-                         flat_field_fname,
-                         hist_clip_limits,
-                         time_idx,
-                         channel_idx,
-                         pos_idx,
-                         slice_idx,
-                         crop_indices,
-                         data_format,
-                         isotropic,
-                         save_dir):
-    """Crop image into tiles at given indices and save
-
-    :param tuple input_fnames: tuple of input fnames with full path
-    :param str flat_field_fname: fname of flat field image
-    :param tuple hist_clip_limits: limits for histogram clipping
-    :param int time_idx: time point of input image
-    :param int channel_idx: channel idx of input image
-    :param int slice_idx: slice idx of input image
-    :param int pos_idx: sample idx of input image
-    :param tuple crop_indices: tuple of indices for cropping
-    :param str data_format: channels_first / channels_last
-    :param bool isotropic: if 3D, make the grid/shape isotropic
-    :param str save_dir: output dir to save tiles
-    :return: a list of dicts with metadata
-    """
-
-    im_stack = []
-    for fname in input_fnames:
-        im = read_image(fname)
-        if flat_field_fname is not None:
-            flat_field_image = np.load(flat_field_fname)
-            im = apply_flat_field_correction(im,
-                                             flat_field_image)
-        im_stack.append(im)
-    input_image = np.stack(im_stack, axis=2)
-    if hist_clip_limits is not None:
-        input_image = normalize.hist_clipping(
-            input_image,
-            hist_clip_limits[0],
-            hist_clip_limits[1]
-        )
-    input_image = normalize.zscore(input_image)
-
-    n_dim = len(input_image.shape)
-    im_depth = input_image.shape[2]
-    tiled_metadata = []
-    for cur_idx in crop_indices:
-        img_id = 'r{}-{}_c{}-{}'.format(cur_idx[0], cur_idx[1],
-                                        cur_idx[2], cur_idx[3])
-
-        cropped_img = input_image[cur_idx[0]: cur_idx[1],
-                                  cur_idx[2]: cur_idx[3], ...]
-        if n_dim == 3 and len(cur_idx) == 6:
-            img_id = '{}_sl{}-{}'.format(img_id, 0, im_depth)
-
-            if isotropic:
-                img_shape = cropped_img.shape
-                isotropic_shape = [img_shape[0], ] * len(img_shape)
-                cropped_img = resize_image(cropped_img, isotropic_shape)
-        file_name = aux_utils.get_im_name(
-            time_idx=time_idx,
-            channel_idx=channel_idx,
-            slice_idx=slice_idx,
-            pos_idx=pos_idx,
-            extra_field=img_id
-            )
-        if data_format == 'channels_first' and len(cropped_img.shape) > 2:
-            cropped_img = np.transpose(cropped_img, (2, 0, 1))
-        np.save(os.path.join(save_dir, file_name),
-                cropped_img,
-                allow_pickle=True,
-                fix_imports=True)
-        tiled_metadata.append({'channel_idx': channel_idx,
-                               'slice_idx': slice_idx,
-                               'time_idx': time_idx,
-                               'file_name': file_name,
-                               'pos_idx': pos_idx,
-                               'row_start': cur_idx[0],
-                               'col_start': cur_idx[2]})
-    tile_meta_df = pd.DataFrame.from_dict(tiled_metadata)
-    return tile_meta_df
-
-
->>>>>>> e22d7546
 def create_mask(input_image, str_elem_size=3):
     """Create a binary mask using morphological operations
 

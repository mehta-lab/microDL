"""Utility functions for processing images"""

import cv2
import itertools
import math
import numpy as np
import os
from scipy.ndimage.interpolation import zoom
from skimage.transform import resize

import micro_dl.utils.aux_utils as aux_utils
import micro_dl.utils.normalize as normalize


def resize_image(input_image, output_shape):
    """Resize image to a specified shape

    :param np.ndarray input_image: image to be resized
    :param tuple/np.array output_shape: desired shape of the output image
    :return: np.array, resized image
    """

    msg = 'the output shape does not match the image dimension'
    assert len(output_shape) == len(input_image.shape), msg
    assert input_image.dtype is not 'bool'

    resized_image = resize(input_image, output_shape)
    return resized_image


def rescale_image(im, scale_factor):
    """
    Rescales a 2D image equally in x and y given a scale factor.
    Uses bilinear interpolation (the OpenCV default).

    :param np.array im: 2D image
    :param float scale_factor:
    :return np.array: 2D image resized by scale factor
    """

    assert scale_factor > 0,\
        'Scale factor must be > 0, not {}'.format(scale_factor)

    im_shape = im.shape
    assert len(im_shape) == 2, "OpenCV only works with 2D images"
    dsize = (int(round(im_shape[1] * scale_factor)),
             int(round(im_shape[0] * scale_factor)))

    return cv2.resize(im, dsize=dsize)


def rescale_nd_image(input_volume, scale_factor):
    """Rescale a nd array, mainly used for 3D volume

    For non-int dims, the values are rounded off to closest int. 0.5 is iffy,
    when downsampling the value gets floored and upsampling it gets rounded to
    next int

    :param np.array input_volume: 3D stack
    :param float/list scale_factor: if scale_factor is a float, scale all
     dimensions by this. Else scale_factor has to be specified for each
     dimension in a list or tuple
    :return np.array res_volume: rescaled volume
    """

    assert not input_volume.dtype == 'bool', \
        'input image is binary, not ideal for spline interpolation'

    if not isinstance(scale_factor, float):
        assert len(input_volume.shape) == len(scale_factor), \
            'Missing scale factor:' \
            'scale_factor:{} != input_volume:{}'.format(
                len(scale_factor), len(input_volume.shape)
            )

    res_image = zoom(input_volume, scale_factor)
    return res_image


def crop2base(im, base=2):
    """
    Crop image to nearest smaller factor of the base (usually 2), assumes xyz
    format, will work for zyx too but the x_shape, y_shape and z_shape will be
    z_shape, y_shape and x_shape respectively

    :param nd.array im: Image
    :param int base: Base to use, typically 2
    :param bool crop_z: crop along z dim, only for UNet3D
    :return nd.array im: Cropped image
    :raises AssertionError: if base is less than zero
    """
    assert base > 0, "Base needs to be greater than zero, not {}".format(base)
    im_shape = im.shape

    x_shape = base ** int(math.log(im_shape[0], base))
    y_shape = base ** int(math.log(im_shape[1], base))
    if x_shape < im_shape[0]:
        # Approximate center crop
        start_idx = (im_shape[0] - x_shape) // 2
        im = im[start_idx:start_idx + x_shape, ...]
    if y_shape < im_shape[1]:
        # Approximate center crop
        start_idx = (im_shape[1] - y_shape) // 2
        im = im[:, start_idx:start_idx + y_shape, ...]
    return im


def resize_mask(input_image, target_size):
    """Resample label/bool images"""
    raise NotImplementedError


def apply_flat_field_correction(input_image, **kwargs):
    """Apply flat field correction.

    :param np.array input_image: image to be corrected
    Kwargs:
        flat_field_image (np.float): flat_field_image for correction
        flat_field_dir (str): dir with split images from stack (or individual
         sample images
        channel_idx (int): input image channel index
    :return: np.array (float) corrected image
    """

    input_image = input_image.astype('float')
    if 'flat_field_image' in kwargs:
        corrected_image = input_image / kwargs['flat_field_image']
    else:
        msg = 'flat_field_dir and channel_id are required to fetch flat field image'
        assert all(k in kwargs for k in ('flat_field_dir', 'channel_idx')), msg
        flat_field_image = np.load(
            os.path.join(
                kwargs['flat_field_dir'],
                'flat-field_channel-{}.npy'.format(kwargs['channel_idx']),
            )
        )
        corrected_image = input_image / flat_field_image
    return corrected_image


def fit_polynomial_surface_2D(sample_coords,
                              sample_values,
                              im_shape,
                              order=2,
                              normalize=True):
    """
    Given coordinates and corresponding values, this function will fit a
    2D polynomial of given order, then create a surface of given shape.

    :param np.array sample_coords: 2D sample coords (nbr of points, 2)
    :param np.array sample_values: Corresponding intensity values (nbr points,)
    :param tuple im_shape:         Shape of desired output surface (height, width)
    :param int order:              Order of polynomial (default 2)
    :param bool normalize:         Normalize surface by dividing by its mean
                                   for flatfield correction (default True)

    :return np.array poly_surface: 2D surface of shape im_shape
    """
    assert (order + 1) ** 2 <= len(sample_values), \
        "Can't fit a higher degree polynomial than there are sampled values"
    # Number of coefficients in determined by order + 1 squared
    orders = np.arange(order + 1)
    variable_matrix = np.zeros((sample_coords.shape[0], (order + 1) ** 2))
    variable_iterator = itertools.product(orders, orders)
    for idx, (m, n) in enumerate(variable_iterator):
        variable_matrix[:, idx] = sample_coords[:, 0] ** n * sample_coords[:, 1] ** m
    # Least squares fit of the points to the polynomial
    coeffs, _, _, _ = np.linalg.lstsq(variable_matrix, sample_values, rcond=-1)
    # Create a grid of image (x, y) coordinates
    x_mesh, y_mesh = np.meshgrid(np.linspace(0, im_shape[1] - 1, im_shape[1]),
                                 np.linspace(0, im_shape[0] - 1, im_shape[0]))
    # Reconstruct the surface from the coefficients
    poly_surface = np.zeros(im_shape, np.float)
    variable_iterator = itertools.product(orders, orders)
    for coeff, (m, n) in zip(coeffs, variable_iterator):
        poly_surface += coeff * x_mesh ** m * y_mesh ** n

    if normalize:
        poly_surface /= np.mean(poly_surface)
    return poly_surface


def center_crop_to_shape(input_image, output_shape, image_format='zyx'):
    """Center crop the image to a given shape

    :param np.array input_image: input image to be cropped
    :param list output_shape: desired crop shape
    :param str image_format: Image format; zyx or xyz
    :return np.array center_block: Center of input image with output shape
    """

    input_shape = np.array(input_image.shape)
    singleton_dims = np.where(input_shape == 1)[0]
    input_image = np.squeeze(input_image)
    modified_shape = output_shape.copy()
    if len(input_image.shape) == len(output_shape) + 1:
        # This means we're dealing with multichannel 2D
        if image_format == 'zyx':
            modified_shape.insert(0, input_image.shape[0])
        else:
            modified_shape.append(input_image.shape[-1])
    assert np.all(np.array(modified_shape) <= np.array(input_image.shape)), \
        'output shape is larger than image shape, use resize or rescale'

    start_0 = (input_image.shape[0] - modified_shape[0]) // 2
    start_1 = (input_image.shape[1] - modified_shape[1]) // 2
    if len(input_image.shape) > 2:
        start_2 = (input_image.shape[2] - modified_shape[2]) // 2
        center_block = input_image[
                       start_0: start_0 + modified_shape[0],
                       start_1: start_1 + modified_shape[1],
                       start_2: start_2 + modified_shape[2]]
    else:
        center_block = input_image[
                       start_0: start_0 + modified_shape[0],
                       start_1: start_1 + modified_shape[1]]
    for idx in singleton_dims:
        center_block = np.expand_dims(center_block, axis=idx)
    return center_block


def read_image(file_path):
    """
    Read 2D grayscale image from file.
    Checks file extension for npy and load array if true. Otherwise
    reads regular image using OpenCV (png, tif, jpg, see OpenCV for supported
    files) of any bit depth.

    :param str file_path: Full path to image
    :return array im: 2D image
    :raise IOError if image can't be opened
    """
    if file_path[-3:] == 'npy':
        im = np.load(file_path)
    else:
        im = cv2.imread(file_path, cv2.IMREAD_ANYDEPTH)
        if im is None:
            raise IOError('Image "{}" cannot be found.'.format(file_path))
    return im


def read_imstack(input_fnames,
                 flat_field_fname=None,
                 hist_clip_limits=None,
                 is_mask=False,
                 normalize_im=True):
    """
    Read the images in the fnames and assembles a stack.
    If images are masks, make sure they're boolean by setting >0 to True

    :param tuple input_fnames: tuple of input fnames with full path
    :param str flat_field_fname: fname of flat field image
    :param tuple hist_clip_limits: limits for histogram clipping
    :param bool is_mask: Indicator for if files contain masks
    :param bool normalize_im: Whether to zscore normalize im stack
    :return np.array: input stack flat_field correct and z-scored if regular
        images, booleans if they're masks
    """
    im_stack = []
    for idx, fname in enumerate(input_fnames):
        im = read_image(fname)
        if flat_field_fname is not None:
            # multiple flat field images are passed in case of mask generation
            if isinstance(flat_field_fname, (list, tuple)):
                flat_field_image = np.load(flat_field_fname[idx])
            else:
                flat_field_image = np.load(flat_field_fname)
            if not is_mask and not normalize_im:
                im = apply_flat_field_correction(
                    im,
                    flat_field_image=flat_field_image,
                )
        im_stack.append(im)

    input_image = np.stack(im_stack, axis=-1)
    # remove singular dimension for 3D images
    if len(input_image.shape) > 3:
        input_image = np.squeeze(input_image)
    if not is_mask:
        if hist_clip_limits is not None:
            input_image = normalize.hist_clipping(
                input_image,
                hist_clip_limits[0],
                hist_clip_limits[1]
            )
        if normalize_im:
            input_image = normalize.zscore(input_image)
    else:
        if input_image.dtype != bool:
            input_image = input_image > 0
    return input_image


def preprocess_imstack(frames_metadata,
                       input_dir,
                       depth,
                       time_idx,
                       channel_idx,
                       slice_idx,
                       pos_idx,
                       flat_field_im=None,
                       hist_clip_limits=None,
                       normalize_im=False):
    """
    Preprocess image given by indices: flatfield correction, histogram
    clipping and z-score normalization is performed.

    :param pd.DataFrame frames_metadata: DF with meta info for all images
    :param str input_dir: dir containing input images
    :param int depth: num of slices in stack if 2.5D or depth for 3D
    :param int time_idx: Time index
    :param int channel_idx: Channel index
    :param int slice_idx: Slice (z) index
    :param int pos_idx: Position (FOV) index
    :param np.array flat_field_im: Flat field image for channel
    :param list hist_clip_limits: Limits for histogram clipping (size 2)
    :param bool normalize_im: indicator to normalize image based on z-score or not
    :return np.array im: 3D preprocessed image
    """
    margin = 0 if depth == 1 else depth // 2
    im_stack = []
    for z in range(slice_idx - margin, slice_idx + margin + 1):
        meta_idx = aux_utils.get_meta_idx(
            frames_metadata,
            time_idx,
            channel_idx,
            z,
            pos_idx,
        )
        file_path = os.path.join(
            input_dir,
            frames_metadata.loc[meta_idx, "file_name"],
        )
        im = read_image(file_path)
        # Only flatfield correct images that will be normalized
        if flat_field_im is not None and not normalize_im:
            im = apply_flat_field_correction(
                im,
                flat_field_image=flat_field_im,
            )
        im_stack.append(im)

<<<<<<< HEAD
    input_shape = np.array(input_image.shape)
    singleton_dims = np.where(input_shape == 1)[0]
    input_image = np.squeeze(input_image)
    assert np.all(np.array(output_shape) <= np.array(input_image.shape)), \
        'output shape is larger than image shape, use resize or rescale'

    start_0 = (input_image.shape[0] - output_shape[0]) // 2
    start_1 = (input_image.shape[1] - output_shape[1]) // 2
    start_2 = (input_image.shape[2] - output_shape[2]) // 2
    center_block = input_image[start_0: start_0 + output_shape[0],
                   start_1: start_1 + output_shape[1],
                   start_2: start_2 + output_shape[2]]
    for idx in singleton_dims:
        center_block = np.expand_dims(center_block, axis=idx)
    return center_block

def grid_sample_pixel_values(im, grid_spacing):
    """Sample pixel values in the input image at the grid. Any incomplete
    grids (remainders of modulus operation) will be ignored.

    :param np.array im: 2D image
    :param int grid_spacing: spacing of the grid
    :return int row_ids: row indices of the grids
    :return int col_ids: column indices of the grids
    :return np.array sample_values: sampled pixel values
    """

    im_shape = im.shape
    assert grid_spacing < im_shape[0], "grid spacing larger than image height"
    assert grid_spacing < im_shape[1], "grid spacing larger than image width"
    # leave out the grid points on the edges
    sample_coords = np.array(list(itertools.product(
        np.arange(grid_spacing, im_shape[0], grid_spacing),
        np.arange(grid_spacing, im_shape[1], grid_spacing))))
    row_ids = sample_coords[:, 0]
    col_ids = sample_coords[:, 1]
    sample_values = im[row_ids, col_ids]
    return row_ids, col_ids, sample_values

=======
    if len(im.shape) == 3:
        # each channel is tiled independently and stacked later in dataset cls
        im_stack = im
        assert depth == 1, 'more than one 3D volume gets read'
    else:
        # Stack images in same channel
        im_stack = np.stack(im_stack, axis=2)
    # normalize
    if hist_clip_limits is not None:
        im_stack = normalize.hist_clipping(
            im_stack,
            hist_clip_limits[0],
            hist_clip_limits[1],
        )
    if normalize_im:
        im_stack = normalize.zscore(im_stack)
    return im_stack
>>>>>>> 04fc6479
<|MERGE_RESOLUTION|>--- conflicted
+++ resolved
@@ -243,7 +243,9 @@
                  flat_field_fname=None,
                  hist_clip_limits=None,
                  is_mask=False,
-                 normalize_im=True):
+                 normalize_im=True,
+                 zscore_mean=None,
+                 zscore_std=None):
     """
     Read the images in the fnames and assembles a stack.
     If images are masks, make sure they're boolean by setting >0 to True
@@ -253,6 +255,8 @@
     :param tuple hist_clip_limits: limits for histogram clipping
     :param bool is_mask: Indicator for if files contain masks
     :param bool normalize_im: Whether to zscore normalize im stack
+    :param float zscore_mean: mean for z-scoring the image
+    :param float zscore_std: std for z-scoring the image
     :return np.array: input stack flat_field correct and z-scored if regular
         images, booleans if they're masks
     """
@@ -284,7 +288,10 @@
                 hist_clip_limits[1]
             )
         if normalize_im:
-            input_image = normalize.zscore(input_image)
+            input_image = normalize.zscore(
+                input_image, mean=zscore_mean,
+                std=zscore_std
+            )
     else:
         if input_image.dtype != bool:
             input_image = input_image > 0
@@ -300,7 +307,8 @@
                        pos_idx,
                        flat_field_im=None,
                        hist_clip_limits=None,
-                       normalize_im=False):
+                       normalize_im='stack',
+                       ):
     """
     Preprocess image given by indices: flatfield correction, histogram
     clipping and z-score normalization is performed.
@@ -314,9 +322,15 @@
     :param int pos_idx: Position (FOV) index
     :param np.array flat_field_im: Flat field image for channel
     :param list hist_clip_limits: Limits for histogram clipping (size 2)
-    :param bool normalize_im: indicator to normalize image based on z-score or not
+    :param str normalize_im: options to z-score the image
     :return np.array im: 3D preprocessed image
     """
+
+    metadata_ids, _ = aux_utils.validate_metadata_indices(
+        frames_metadata=frames_metadata,
+        slice_ids=-1,
+        uniform_structure=True
+    )
     margin = 0 if depth == 1 else depth // 2
     im_stack = []
     for z in range(slice_idx - margin, slice_idx + margin + 1):
@@ -332,55 +346,27 @@
             frames_metadata.loc[meta_idx, "file_name"],
         )
         im = read_image(file_path)
-        # Only flatfield correct images that will be normalized
+        # Only flatfield correct images that won't be normalized
         if flat_field_im is not None and not normalize_im:
             im = apply_flat_field_correction(
                 im,
                 flat_field_image=flat_field_im,
             )
+
+        zscore_median = None
+        zscore_iqr = None
+        if normalize_im in ['dataset', 'volume', 'slice']:
+            zscore_median = frames_metadata.loc[meta_idx, 'zscore_median']
+            zscore_iqr = frames_metadata.loc[meta_idx, 'zscore_iqr']
+
+        if normalize_im is not None:
+            im = normalize.zscore(
+                im,
+                mean=zscore_median,
+                std=zscore_iqr
+            )
         im_stack.append(im)
 
-<<<<<<< HEAD
-    input_shape = np.array(input_image.shape)
-    singleton_dims = np.where(input_shape == 1)[0]
-    input_image = np.squeeze(input_image)
-    assert np.all(np.array(output_shape) <= np.array(input_image.shape)), \
-        'output shape is larger than image shape, use resize or rescale'
-
-    start_0 = (input_image.shape[0] - output_shape[0]) // 2
-    start_1 = (input_image.shape[1] - output_shape[1]) // 2
-    start_2 = (input_image.shape[2] - output_shape[2]) // 2
-    center_block = input_image[start_0: start_0 + output_shape[0],
-                   start_1: start_1 + output_shape[1],
-                   start_2: start_2 + output_shape[2]]
-    for idx in singleton_dims:
-        center_block = np.expand_dims(center_block, axis=idx)
-    return center_block
-
-def grid_sample_pixel_values(im, grid_spacing):
-    """Sample pixel values in the input image at the grid. Any incomplete
-    grids (remainders of modulus operation) will be ignored.
-
-    :param np.array im: 2D image
-    :param int grid_spacing: spacing of the grid
-    :return int row_ids: row indices of the grids
-    :return int col_ids: column indices of the grids
-    :return np.array sample_values: sampled pixel values
-    """
-
-    im_shape = im.shape
-    assert grid_spacing < im_shape[0], "grid spacing larger than image height"
-    assert grid_spacing < im_shape[1], "grid spacing larger than image width"
-    # leave out the grid points on the edges
-    sample_coords = np.array(list(itertools.product(
-        np.arange(grid_spacing, im_shape[0], grid_spacing),
-        np.arange(grid_spacing, im_shape[1], grid_spacing))))
-    row_ids = sample_coords[:, 0]
-    col_ids = sample_coords[:, 1]
-    sample_values = im[row_ids, col_ids]
-    return row_ids, col_ids, sample_values
-
-=======
     if len(im.shape) == 3:
         # each channel is tiled independently and stacked later in dataset cls
         im_stack = im
@@ -395,7 +381,30 @@
             hist_clip_limits[0],
             hist_clip_limits[1],
         )
-    if normalize_im:
-        im_stack = normalize.zscore(im_stack)
+
     return im_stack
->>>>>>> 04fc6479
+
+
+def grid_sample_pixel_values(im, grid_spacing):
+    """Sample pixel values in the input image at the grid. Any incomplete
+    grids (remainders of modulus operation) will be ignored.
+
+    :param np.array im: 2D image
+    :param int grid_spacing: spacing of the grid
+    :return int row_ids: row indices of the grids
+    :return int col_ids: column indices of the grids
+    :return np.array sample_values: sampled pixel values
+    """
+
+    im_shape = im.shape
+    assert grid_spacing < im_shape[0], "grid spacing larger than image height"
+    assert grid_spacing < im_shape[1], "grid spacing larger than image width"
+    # leave out the grid points on the edges
+    sample_coords = np.array(list(itertools.product(
+        np.arange(grid_spacing, im_shape[0], grid_spacing),
+        np.arange(grid_spacing, im_shape[1], grid_spacing))))
+    row_ids = sample_coords[:, 0]
+    col_ids = sample_coords[:, 1]
+    sample_values = im[row_ids, col_ids]
+    return row_ids, col_ids, sample_values
+

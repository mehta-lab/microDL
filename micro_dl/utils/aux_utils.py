"""Auxiliary utility functions"""
import glob
import inspect
import importlib
import logging
import numpy as np
import os
import pandas as pd


def import_class(module_name, cls_name):
    """Imports a class specified in yaml dynamically

    REFACTOR THIS!!

    :param str module_name: modules such as input, utils, train etc
    :param str cls_name: class to find
    """

    full_module_name = ".".join(('micro_dl', module_name))
    try:
        module = importlib.import_module(full_module_name)
        obj = getattr(module, cls_name)

        if inspect.isclass(obj):
            return obj
    except ImportError:
        raise


def get_row_idx(study_metadata, timepoint_idx,
                channel_idx, focal_plane_idx=None):
    """Get the indices for images with timepoint_idx and channel_idx

    :param pd.DataFrame study_metadata: DF with columns timepoint,
     channel_num, sample_num, slice_num, fname, size_x_microns, size_y_microns,
     size_z_microns]
    :param int timepoint_idx: get info for this tp
    :param int channel_idx: get info for this channel
    :param int focal_plane: get info for this focal plane (2D)
    """

    if focal_plane_idx is not None:
        row_idx = ((study_metadata['timepoint'] == timepoint_idx) &
                   (study_metadata['channel_num'] == channel_idx) &
                   (study_metadata['slice_num'] == focal_plane_idx))
    else:
        row_idx = ((study_metadata['timepoint'] == timepoint_idx) &
                   (study_metadata['channel_num'] == channel_idx))
    return row_idx


def validate_tp_channel(study_metadata, timepoint_ids=None, channel_ids=None):
    """Check the availability of provided tp and channels

    :param pd.DataFrame study_metadata: DF with columns timepoint,
     channel_num, sample_num, slice_num, fname, size_x_microns, size_y_microns,
     size_z_microns]
    :param int/list timepoint_ids: check availability of these tps in
     study_metadata
    :param int/list channel_ids: check availability of these channels in
     study_metadata
    """

    tp_channels_ids = {}
    if timepoint_ids is not None:
        if np.issubdtype(type(timepoint_ids), np.integer):
            if timepoint_ids == -1:
                timepoint_ids = study_metadata['timepoint'].unique()
            else:
                timepoint_ids = [timepoint_ids]
        all_tps = study_metadata['timepoint'].unique()
        tp_indicator = [tp in all_tps for tp in timepoint_ids]
        assert np.all(tp_indicator), 'timepoint not available'
        tp_channels_ids['timepoints'] = timepoint_ids

    if channel_ids is not None:
        if np.issubdtype(type(channel_ids), np.integer):
            if channel_ids == -1:
                channel_ids = study_metadata['channel_num'].unique()
            else:
                channel_ids = [channel_ids]
        all_channels = study_metadata['channel_num'].unique()
        channel_indicator = [c in all_channels for c in channel_ids]
        assert np.all(channel_indicator), 'channel not available'
        tp_channels_ids['channels'] = channel_ids

    return tp_channels_ids


def init_logger(logger_name, log_fname, log_level):
    """Creates a logger instance

    :param str logger_name: name of the logger instance
    :param str log_fname: fname with full path of the log file
    :param int log_level: specifies the logging level: NOTSET:0, DEBUG:10,
    INFO:20, WARNING:30, ERROR:40, CRITICAL:50
    """

    logger = logging.getLogger(logger_name)
    logger.setLevel(log_level)
    logger.propagate = False

    stream_handler = logging.StreamHandler()
    stream_handler.setLevel(log_level)
    logger.addHandler(stream_handler)

    file_handler = logging.FileHandler(log_fname)
    formatter = logging.Formatter(
        '%(asctime)s - %(name)s - %(levelname)s - %(message)s'
    )
    file_handler.setFormatter(formatter)
    file_handler.setLevel(log_level)
    logger.addHandler(file_handler)
    return logger


def save_tile_meta(cropped_meta,
                   cur_channel,
                   tiled_dir):
    """Save meta data for cropped images

    :param list cropped_meta: list of tuples holding meta info for cropped
     images
    :param int cur_channel: channel being cropped
    :param str tiled_dir: dir to save meta data
    """

    fname_header = 'fname_{}'.format(cur_channel)
    cur_df = pd.DataFrame.from_records(
        cropped_meta,
        columns=['timepoint', 'channel_num', 'sample_num',
                 'slice_num', fname_header]
    )
    metadata_fname = os.path.join(tiled_dir, 'tiled_images_info.csv')
    if cur_channel == 0:
        df = cur_df
    else:
        df = pd.read_csv(metadata_fname, sep=',', index_col=0)
        df[fname_header] = cur_df[fname_header]
    df.to_csv(metadata_fname, sep=',')


def validate_config(config_dict, params):
    """Check if the required params are present in config

    :param dict config_dict: dictionary with params as keys
    :param list params: list of strings with expected params
    :return: list with bool values indicating if param is present or not
    """

<<<<<<< HEAD
    params = np.array(params)
=======
>>>>>>> 54f0c9a7
    param_indicator = np.zeros(len(params), dtype='bool')
    for idx, exp_param in enumerate(params):
        cur_indicator = (exp_param in config_dict) and \
                        (config_dict[exp_param] is not None)
        param_indicator[idx] = cur_indicator
<<<<<<< HEAD
    check = np.all(param_indicator)
    msg = 'Params absent in network_config: {}'.\
        format(params[param_indicator == 0])
    return check, msg
=======
    return param_indicator


def get_channel_axis(data_format):
    """Get the channel axis given the data format

    :param str data_format: as named. [channels_last, channel_first]
    :return int channel_axis
    """

    assert data_format in ['channels_first', 'channels_last'], \
        'Invalid data format %s' % data_format
    if data_format == 'channel_first':
        channel_axis = 1
    else:
        channel_axis = -1
    return channel_axis
>>>>>>> 54f0c9a7
<|MERGE_RESOLUTION|>--- conflicted
+++ resolved
@@ -149,22 +149,16 @@
     :return: list with bool values indicating if param is present or not
     """
 
-<<<<<<< HEAD
     params = np.array(params)
-=======
->>>>>>> 54f0c9a7
     param_indicator = np.zeros(len(params), dtype='bool')
     for idx, exp_param in enumerate(params):
         cur_indicator = (exp_param in config_dict) and \
                         (config_dict[exp_param] is not None)
         param_indicator[idx] = cur_indicator
-<<<<<<< HEAD
     check = np.all(param_indicator)
     msg = 'Params absent in network_config: {}'.\
         format(params[param_indicator == 0])
     return check, msg
-=======
-    return param_indicator
 
 
 def get_channel_axis(data_format):
@@ -180,5 +174,4 @@
         channel_axis = 1
     else:
         channel_axis = -1
-    return channel_axis
->>>>>>> 54f0c9a7
+    return channel_axis
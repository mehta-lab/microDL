--- conflicted
+++ resolved
@@ -12,11 +12,7 @@
     width: 256
 verbose: 10
 trainer:
-<<<<<<< HEAD
-    model_dir: '/Users/jenny.folkesson/Data/models/labelfree_tile256_bs16_mse'
-=======
     model_dir: '/data/labelfree_tile256_bs16_mse'
->>>>>>> b1136a89
     batch_size: 16
     max_epochs: 50
     patience: 20

"""Model inference at the image/volume level"""
import cv2
import natsort
import numpy as np
import os
import pandas as pd
from tqdm import tqdm
from pathlib import Path

from micro_dl.input.inference_dataset import InferenceDataSet
from micro_dl.inference.evaluation_metrics import MetricsEstimator
import micro_dl.utils.aux_utils as aux_utils
import micro_dl.utils.image_utils as image_utils
import micro_dl.utils.meta_utils as meta_utils
import micro_dl.utils.tile_utils as tile_utils
import micro_dl.utils.normalize as normalize
import micro_dl.plotting.plot_utils as plot_utils


class ImagePredictor:
    """
    Inference on larger images.
    Methods in this class provide functionality for performing inference on
    large (x,y > 256,256) images through direct inference in 2 and 3 dimensions,
    or by tiling in 2 or 3 dimensions along xy and z axes.

    Inference is performed by first initalizing an InferenceDataset object which
    loads samples and performs normalization according to the tile-specific
    normalization values acquired during preprocessing.

    Actual inference is performed by a trained '.pt' pytorch model loaded into a
    TorchPredictor object provided through torch_predictor.

    After inference is performed on samples acquired from InferenceDataset object,
    dynamic range is return by denormalizing the outputs if the model task is reg-
    ression.

    Metrics are calculated by use of a MetricEstimator object, which calculates,
    and indexes metrics for successive images.

    """

    def __init__(
        self, train_config, inference_config, torch_predictor, preprocess_config=None
    ):
        """Init

        :param dict train_config: Training config dict with params related
            to dataset, trainer and network
        :param dict inference_config: Read yaml file with following parameters:
            str model_dir: Path to model directory
            str/None model_fname: File name of weights in model dir (.hdf5).
             If left out, latest weights file will be selected.
            str image_dir: dir containing input images AND NOT TILES!
            str data_split: Which data (train/test/val) to run inference on.
             (default = test)
            dict images:
             str image_format: 'zyx' or 'xyz'
             str/None flat_field_dir: flatfield directory
             str im_ext: For writing predictions e.g. '.png' or '.npy' or '.tiff'
             FOR 3D IMAGES USE NPY AS PNG AND TIFF ARE CURRENTLY NOT SUPPORTED.
             list crop_shape: center crop the image to a specified shape before
             tiling for inference
             str suffix: Any extra string you want to include at the end of the name
             str name_format: image name format. 'cztp' or 'sms'
            dict metrics:
             list metrics_list: list of metrics to estimate. available
             metrics: [ssim, corr, r2, mse, mae}]
             list metrics_orientations: xy, xyz, xz or yz
              (see evaluation_metrics.py for description of orientations)
            dict masks: dict with keys
             str mask_dir: Mask directory containing a frames_meta.csv containing
             mask channels (which will be target channels in the inference config)
             z, t, p indices matching the ones in image_dir. Mask dirs are often
             generated or have frames_meta added to them during preprocessing.
             str mask_type: 'target' for segmentation, 'metrics' for weighted
             int mask_channel: mask channel as in training
            dict tile: dict with params for tiling/stitching with keys:
             num_slices, inf_shape, tile_shape, num_overlap, overlap_operation.
             int num_slices: in case of 3D, the full volume will not fit in GPU
              memory, specify the number of slices to use and this will depend on
              the network depth, for ex 8 for a network of depth 4.
             list inf_shape: inference on a center sub volume.
             list tile_shape: shape of tile for tiling along xyz.
             int/list num_overlap: int for tile_z, list for tile_xyz
             str overlap_operation: e.g. 'mean'
        :param dict preprocess_config: parameters from proprocess config yaml file
        :param int gpu_id: GPU number to use. -1 for debugging (no GPU)
        :param float/None gpu_mem_frac: Memory fractions to use corresponding
            to gpu_ids
        :param TorchPredictor torch_predictor: predictor object which handles
            transporting data to a PyTorch model for inference.
        """
        # create model and load weights
        self.torch_predictor = torch_predictor

        # Use model_dir from torch config.
        if "model_dir" in self.torch_predictor.network_config:
            model_dir = self.torch_predictor.network_config["model_dir"]
        else:
            raise AssertionError(
                "model_dir must be specified in torch config for inference"
            )

        self.config = train_config
        self.model_dir = model_dir
        self.image_dir = inference_config["image_dir"]

        if "save_folder_name" in inference_config:
            if inference_config["save_folder_name"][0] == "/":
                self.pred_dir = inference_config["save_folder_name"]
            else:
                self.pred_dir = os.path.join(
                    Path(self.model_dir).parent, inference_config["save_folder_name"]
                )
        else:
            print(
                f"No save_folder_name specified... saving predictions to "
                "image_dir: \n\t{self.image_dir}"
            )
            self.pred_dir = os.path.join(self.image_dir, os.path.basename(model_dir))
        os.makedirs(self.pred_dir, exist_ok=True)

        try:
            # Check if metadata is present
            self.frames_meta = aux_utils.read_meta(self.image_dir)
        except AssertionError as e:
            print(e, "Generating metadata.")
            order = 'cztp'
            name_parser = 'parse_sms_name'
            if 'metadata' in preprocess_config:
                if 'order' in preprocess_config['metadata']:
                    order = preprocess_config['metadata']['order']
                if 'name_parser' in preprocess_config['metadata']:
                    name_parser = preprocess_config['metadata']['name_parser']
            # Create metadata from file names instead
            self.frames_meta = meta_utils.frames_meta_generator(
                input_dir=self.image_dir,
                order=order,
                name_parser=name_parser,
            )

        # Set default for data split, determine column name and indices
        # TODO remove these parameters from config. drop support for variability
        data_split = "test"
        if "data_split" in inference_config:
            data_split = inference_config["data_split"]
        assert data_split in [
            "train",
            "val",
            "test",
            "all",
        ], "data_split not in [train, val, test, all]"
        split_col_ids = self._get_split_ids(data_split)

        self.data_format = self.config["network"]["data_format"]
        assert self.data_format in {
            "channels_first",
            "channels_last",
        }, "Data format should be channels_first/last"
        self.input_depth = 1
        if "depth" in self.config["network"]:
            self.input_depth = self.config["network"]["depth"]
        flat_field_dir = None
        images_dict = inference_config["images"]
        if "flat_field_dir" in images_dict:
            flat_field_dir = images_dict["flat_field_dir"]

        # Set defaults
        # TODO remove some of these parameters from config
        self.image_format = "zyx"
        if "image_format" in images_dict:
            self.image_format = images_dict["image_format"]
        self.pred_chan_names = None
        if "pred_chan_names" in images_dict:
            self.pred_chan_names = images_dict["pred_chan_names"]
        self.image_ext = ".png"
        if "image_ext" in images_dict:
            self.image_ext = images_dict["image_ext"]
        self.suffix = None
        if "suffix" in images_dict:
            self.suffix = images_dict["suffix"]
        self.name_format = "ctzp"
        if "name_format" in images_dict:
            self.name_format = images_dict["name_format"]

        self.save_figs = True
        if "save_figs" in inference_config:
            self.save_figs = inference_config["save_figs"]

        # Check if model task (regression or segmentation) is specified
        self.model_task = "regression"
        if "model_task" in self.config["dataset"]:
            self.model_task = self.config["dataset"]["model_task"]
            assert self.model_task in {
                "regression",
                "segmentation",
            }, "Model task must be either 'segmentation' or 'regression'"

        # Handle masks as either targets or for masked metrics
        self.masks_dict = None
        self.mask_metrics = False
        self.mask_dir = None
        self.mask_meta = None
        mask_dir = None
        if "masks" in inference_config:
            self.masks_dict = inference_config["masks"]
            assert "mask_channel" in self.masks_dict, "mask_channel is needed"
            assert "mask_dir" in self.masks_dict, "mask_dir is needed"
            self.mask_dir = self.masks_dict["mask_dir"]
            self.mask_meta = aux_utils.read_meta(self.mask_dir)
            assert (
                "mask_type" in self.masks_dict
            ), "mask_type (target/metrics) is needed"
            if self.masks_dict["mask_type"] == "metrics":
                assert (
                    self.model_task == "regression"
                ), "masked metrics are for regression tasks only"
                # Compute weighted metrics
                self.mask_metrics = True
            else:
                assert (
                    self.model_task == "segmentation"
                ), "masks can only be target for segmentation tasks"
                mask_dir = self.mask_dir

        normalize_im = "stack"
        # TODO standardize this parameter into the master config file.
        if preprocess_config is not None:
            if "normalize" in preprocess_config:
                if "normalize_im" in preprocess_config["normalize"]:
                    normalize_im = preprocess_config["normalize"]["normalize_im"]
            elif "normalize_im" in preprocess_config:
                normalize_im = preprocess_config["normalize_im"]
            elif "normalize_im" in preprocess_config["tile"]:
                normalize_im = preprocess_config["tile"]["normalize_im"]

        self.normalize_im = normalize_im

        # Handle 3D volume inference settings
        # TODO remove! dropping support for 3d inference
        self.num_overlap = 0
        self.stitch_inst = None
        self.tile_option = None
        self.z_dim = 2
        self.crop_shape = None
        if "crop_shape" in images_dict:
            self.crop_shape = images_dict["crop_shape"]
        crop2base = True
        self.tile_params = None
        if "tile" in inference_config:
            self.tile_params = inference_config["tile"]
            self._assign_3d_inference()
            # Make image ext npy default for 3D

        # Create dataset instance
        self.dataset_inst = InferenceDataSet(
            image_dir=self.image_dir,
            inference_config=inference_config,
            dataset_config=self.config["dataset"],
            network_config=self.config["network"],
            preprocess_config=preprocess_config,
            split_col_ids=split_col_ids,
            image_format=images_dict["image_format"],
            mask_dir=mask_dir,
            flat_field_dir=flat_field_dir,
            crop2base=crop2base,
        )

        # create an instance of MetricsEstimator
        # TODO in 2.1.0 this metadata will be stored in .zarr keys
        self.inf_frames_meta = self.dataset_inst.get_iteration_meta()
        self.target_channels = self.dataset_inst.target_channels
        if self.pred_chan_names is not None:
            assert len(self.target_channels) == len(
                self.pred_chan_names
            ), '"pred_chan_names" and "target_channels" have to have the same lengths'
        else:
            self.pred_chan_names = [None] * len(self.target_channels)
        assert not self.inf_frames_meta.empty, "inference metadata is empty."
        # Handle metrics config settings
        self.metrics_inst = None
        self.metrics_dict = None
        if "metrics" in inference_config:
            self.metrics_dict = inference_config["metrics"]
        if self.metrics_dict is not None:
            assert "metrics" in self.metrics_dict, "Must specify with metrics to use"
            self.metrics_inst = MetricsEstimator(
                metrics_list=self.metrics_dict["metrics"],
                masked_metrics=self.mask_metrics,
            )
            self.metrics_orientations = ["xy"]
            available_orientations = ["xy", "xyz", "xz", "yz"]
            if "metrics_orientations" in self.metrics_dict:
                self.metrics_orientations = self.metrics_dict["metrics_orientations"]
                assert set(self.metrics_orientations).issubset(
                    available_orientations
                ), "orientation not in [xy, xyz, xz, yz]"
        self.df_xy = pd.DataFrame()
        self.df_xyz = pd.DataFrame()
        self.df_xz = pd.DataFrame()
        self.df_yz = pd.DataFrame()

    def _get_split_ids(self, data_split="test"):
        """
        Get the indices for data_split. Used to determine which images to run
        inference on to avoid validating on training data.

        Indices returned refer to full-image sample FoV slices, rather than
        spatial indices of image tiles.

        :param str data_split: in [train, val, test]
        :return list inference_ids: Indices for inference given data split
        :return str split_col: Dataframe column name, which was split in training
        """
<<<<<<< HEAD
        # TODO handle config parameter in master config
        split_col = self.config["dataset"]["split_by_column"]
        frames_meta = aux_utils.read_meta(self.image_dir)
        inference_ids = np.unique(frames_meta[split_col]).tolist()
        if data_split == "all":
=======
        split_col = self.config['dataset']['split_by_column']
        inference_ids = np.unique(self.frames_meta[split_col]).tolist()
        if data_split == 'all':
>>>>>>> 918a8ceb
            return split_col, inference_ids

        try:
            split_fname = os.path.join(
                Path(self.torch_predictor.network_config["model_dir"]).parent,
                "split_samples.json",
            )
            split_samples = aux_utils.read_json(split_fname)
            inference_ids = split_samples[data_split]
        except FileNotFoundError as e:
            print("No split_samples file. " "Will predict all images in dir.")

        return split_col, inference_ids

    def _assign_3d_inference(self):
        raise DeprecationWarning("3d inference no longer supported in 2.0.0")

    def _get_sub_block_z(self, input_image, start_z_idx, end_z_idx):
        raise DeprecationWarning("3d inference no longer supported in 2.0.0")

    def _predict_sub_block_z(self, input_image):
        raise DeprecationWarning("3d inference no longer supported in 2.0.0")

    def _predict_sub_block_xy(self, input_image, crop_indices):

        """
        Predict sub blocks along xy, specifically when generating a 2d
        prediction by spatial tiling and stitching.

        :param np.array input_image: 5D tensor with the entire 3D image stack
        :param list crop_indices: list of crop indices: min/max xyz
        :return list pred_ims - list of predicted sub blocks
        """
        pred_ims = []
        assert (
            self.image_format == "zyx"
        ), "predict_sub_block_xy only supports zyx format"
        for idx, crop_idx in enumerate(crop_indices):
            print("Running inference on tile {}/{}".format(idx, len(crop_indices)))
            if self.data_format == "channels_first":
                if len(input_image.shape) == 5:  # bczyx
                    cur_block = input_image[
                        :, :, :, crop_idx[0] : crop_idx[1], crop_idx[2] : crop_idx[3]
                    ]
                else:  # bcyx
                    cur_block = input_image[
                        :, :, crop_idx[0] : crop_idx[1], crop_idx[2] : crop_idx[3]
                    ]
            else:
                if len(input_image.shape) == 5:  # bzyxc
                    cur_block = input_image[
                        :, :, crop_idx[0] : crop_idx[1], crop_idx[2] : crop_idx[3], :
                    ]
                else:  # byxc
                    cur_block = input_image[
                        :, crop_idx[0] : crop_idx[1], crop_idx[2] : crop_idx[3], :
                    ]
            pred_block = self.torch_predictor.predict_large_image(input_image=cur_block)
            # remove b & z dimention, prediction of 2D and 2.5D has only single z
            if self.data_format == "channels_first":
                if len(pred_block.shape) == 5:  # bczyx
                    pred_block = pred_block[0, :, 0, ...]
                else:  # bcyx
                    pred_block = pred_block[0, :, ...]
            else:
                if len(pred_block.shape) == 5:  # bzyxc
                    pred_block = pred_block[0, 0, ...]
                else:  # byxc
                    pred_block = pred_block[0, ...]
            pred_ims.append(pred_block)
        return pred_ims

    def _predict_sub_block_xyz(self, input_image, crop_indices):
        raise DeprecationWarning("3d inference no longer supported in 2.0.0")

    def unzscore(self, im_pred, im_target, meta_row):
        """
        Revert z-score normalization applied during preprocessing. Necessary
        before computing SSIM.

        Used for models tasked with regression to reintroduce dynamic range
        into the model predictions.

        :param im_pred: Prediction image, normalized image for un-zscore
        :param im_target: Target image to compute stats from
        :param pd.DataFrame meta_row: Metadata row for image
        :return im_pred: image at its original scale
        """
        if self.normalize_im is not None:
            if self.normalize_im in ["dataset", "volume", "slice"] and (
                "zscore_median" in meta_row and "zscore_iqr" in meta_row
            ):
                zscore_median = meta_row["zscore_median"]
                zscore_iqr = meta_row["zscore_iqr"]
            else:
                zscore_median = np.nanmean(im_target)
                zscore_iqr = np.nanstd(im_target)
            im_pred = normalize.unzscore(im_pred, zscore_median, zscore_iqr)
        return im_pred

    def save_pred_image(
        self,
        im_input,
        im_target,
        im_pred,
        metric,
        meta_row,
        pred_chan_name=np.nan,
    ):
        """
        Save predicted images with image extension given in init.

        Note: images and predictions stored as float values are
        compressed into uint16 before figure generation. Some loss
        of information may occur during compression for extremely
        low-value data.

        :param np.array im_input: Input image
        :param np.array im_target: Target image
        :param np.array im_pred: 2D / 3D predicted image
        :param pd.series metric: xy similarity metrics between prediction and target
        :param pd.DataFrame meta_row: Row of meta dataframe containing sample
        :param str/NaN pred_chan_name: Predicted channel name
        """
        if pd.isnull(pred_chan_name):
            if "channel_name" in meta_row:
                pred_chan_name = meta_row["channel_name"]

        if pd.isnull(pred_chan_name):
            im_name = aux_utils.get_im_name(
                time_idx=meta_row["time_idx"],
                channel_idx=meta_row["channel_idx"],
                slice_idx=meta_row["slice_idx"],
                pos_idx=meta_row["pos_idx"],
                ext=self.image_ext,
                extra_field=self.suffix,
            )
        else:
            im_name = aux_utils.get_sms_im_name(
                time_idx=meta_row["time_idx"],
                channel_name=pred_chan_name,
                slice_idx=meta_row["slice_idx"],
                pos_idx=meta_row["pos_idx"],
                ext=self.image_ext,
                extra_field=self.suffix,
            )
        file_name = os.path.join(self.pred_dir, im_name)
        if self.model_task == "regression":
            im_pred = np.clip(im_pred, 0, 65535)
            im_pred = im_pred.astype(np.uint16)
        else:
            # Assuming segmentation output is probability maps
            im_pred = im_pred.astype(np.float32)
        # Check file format
        if self.image_ext in [".png", ".tif"]:
            if self.image_ext == ".png":
                assert im_pred.dtype == np.uint16, (
                    "PNG format does not support float type. "
                    'Change file extension as ".tif" or ".npy" instead'
                )
            cv2.imwrite(file_name, np.squeeze(im_pred))
        elif self.image_ext == ".npy":
            # TODO: add support for saving prediction of 3D slices
            np.save(file_name, np.squeeze(im_pred), allow_pickle=True)
        else:
            raise ValueError(
                "Unsupported file extension: {}".format(self.image_ext),
            )
        if self.save_figs and len(im_target.shape) == 2:
            # save predicted images assumes 2D
            fig_dir = os.path.join(self.pred_dir, "figures")
            os.makedirs(self.pred_dir, exist_ok=True)
            # for every target image channel a new overlay image is saved
            plot_utils.save_predicted_images(
                input_imgs=im_input,
                target_img=im_target,
                pred_img=im_pred,
                metric=metric,
                output_dir=fig_dir,
                output_fname=im_name[:-4],
                ext="jpg",
                clip_limits=1,
                font_size=15,
            )

    def estimate_metrics(self, target, prediction, pred_fnames, mask):
        """
        Estimate evaluation metrics
        The row of metrics gets added to metrics_est.df_metrics

        :param np.array target: ground truth
        :param np.array prediction: model prediction
        :param list pred_fnames: File names (str) for saving model predictions
        :param np.array mask: foreground/ background mask
        """
        kw_args = {
            "target": target,
            "prediction": prediction,
            "pred_name": pred_fnames[0],
        }

        if mask is not None:
            kw_args["mask"] = mask

        if "xy" in self.metrics_orientations:
            # If not using pos idx as test, prediction names will
            # have to be looped through
            if len(pred_fnames) > 1:
                mask_i = None
                for i, pred_name in enumerate(pred_fnames):
                    if mask is not None:
                        mask_i = mask[..., i]
                    self.metrics_inst.estimate_xy_metrics(
                        target=target[..., i],
                        prediction=prediction[..., i],
                        pred_name=pred_name,
                        mask=mask_i,
                    )
                    self.df_xy = self.df_xy.append(self.metrics_inst.get_metrics_xy())
            else:
                # 3D image or separate positions for each row
                self.metrics_inst.estimate_xy_metrics(**kw_args)
                self.df_xy = self.df_xy.append(self.metrics_inst.get_metrics_xy())
        if "xyz" in self.metrics_orientations:
            self.metrics_inst.estimate_xyz_metrics(**kw_args)
            self.df_xyz = self.df_xyz.append(self.metrics_inst.get_metrics_xyz())
        if "xz" in self.metrics_orientations:
            self.metrics_inst.estimate_xz_metrics(**kw_args)
            self.df_xz = self.df_xz.append(self.metrics_inst.get_metrics_xz())
        if "yz" in self.metrics_orientations:
            self.metrics_inst.estimate_yz_metrics(**kw_args)
            self.df_yz = self.df_yz.append(self.metrics_inst.get_metrics_yz())

    def get_mask(self, cur_row, transpose=False):
        """
        Get mask, read either from image or mask dir

        :param pd.Series/dict cur_row: row containing indices
        :param bool transpose: Changes image format from xyz to zxy
        :return np.array mask: Mask
        """
        mask_idx = aux_utils.get_meta_idx(
            self.mask_meta,
            time_idx=cur_row["time_idx"],
            channel_idx=self.masks_dict["mask_channel"],
            slice_idx=cur_row["slice_idx"],
            pos_idx=cur_row["pos_idx"],
        )
        mask_fname = self.mask_meta.loc[mask_idx, "file_name"]
        mask = image_utils.read_image(
            os.path.join(self.mask_dir, mask_fname),
        )
        # Need metrics mask to be cropped the same way as inference dataset
        mask = image_utils.crop2base(mask)
        if self.crop_shape is not None:
            mask = image_utils.center_crop_to_shape(
                mask,
                self.crop_shape,
                self.image_format,
            )
        if len(mask.shape) == 2:
            mask = mask[np.newaxis, ...]
        # moves z from last axis to first axis
        if transpose and len(mask.shape) > 2:
            mask = np.transpose(mask, [2, 0, 1])
        return mask

    def predict_2d(self, chan_slice_meta):
        """
        Run prediction on 2D or 2.5D on indices given by metadata row.

        Reads in images from the inference dataset object, which performs normalization on
        the images based on values calculated in preprocessing and stored in intensity_meta.csv.

        Prediction is done over an entire image or over each tile and stitched together,
        as specified by data/model structure.

        For regression models, post-processes images by reversing the z-score normalization
        to reintroduce dynamic range removed in normalization.

        :param pd.DataFrame chan_slice_meta: Inference meta rows
        :return np.array pred_stack: Prediction
        :return np.array target_stack: Target
        :return np.array/list mask_stack: Mask for metrics (empty list if
         not using masked metrics)
        """
        input_stack = []
        pred_stack = []
        target_stack = []
        mask_stack = []
        # going through z slices for given position and time
        with tqdm(
            total=len(chan_slice_meta["slice_idx"].unique()),
            desc="z-stack prediction",
            leave=False,
        ) as pbar:
            for z_idx in chan_slice_meta["slice_idx"].unique():
                # get input image and target
                chan_meta = chan_slice_meta[chan_slice_meta["slice_idx"] == z_idx]
                cur_input, cur_target = self.dataset_inst.__getitem__(
                    chan_meta.index[0]
                )
                if self.crop_shape is not None:
                    cur_input = image_utils.center_crop_to_shape(
                        cur_input,
                        self.crop_shape,
                        self.image_format,
                    )
                    cur_target = image_utils.center_crop_to_shape(
                        cur_target,
                        self.crop_shape,
                        self.image_format,
                    )

                # pass to network for prediction
                if self.tile_option == "tile_xy":
                    step_size = np.array(self.tile_params["tile_shape"]) - np.array(
                        self.num_overlap
                    )

                    _, crop_indices = tile_utils.tile_image(
                        input_image=np.squeeze(cur_target),
                        tile_size=self.tile_params["tile_shape"],
                        step_size=step_size,
                        return_index=True,
                    )
                    pred_block_list = self._predict_sub_block_xy(
                        cur_input,
                        crop_indices,
                    )
                    pred_image = self.stitch_inst.stitch_predictions(
                        cur_target[0].shape,
                        pred_block_list,
                        crop_indices,
                    )
                else:
                    pred_image = self.torch_predictor.predict_large_image(
                        input_image=cur_input
                    )

                # add batch dimension
                if len(pred_image.shape) < 4:
                    pred_image = pred_image[np.newaxis, ...]

                # if regression task, undo normalization to recover dynamic range
                for i, chan_idx in enumerate(self.target_channels):
                    meta_row = chan_meta.loc[
                        chan_meta["channel_idx"] == chan_idx, :
                    ].squeeze()
                    if self.model_task == "regression":
                        if self.input_depth > 1:
                            pred_image[:, i, 0, ...] = self.unzscore(
                                pred_image[:, i, 0, ...],
                                cur_target[:, i, 0, ...],
                                meta_row,
                            )
                        else:
                            pred_image[:, i, ...] = self.unzscore(
                                pred_image[:, i, ...],
                                cur_target[:, i, ...],
                                meta_row,
                            )

                # get mask
                if self.mask_metrics:
                    cur_mask = self.get_mask(chan_meta)
                    # add batch dimension
                    cur_mask = cur_mask[np.newaxis, ...]
                    mask_stack.append(cur_mask)
                # add to vol
                input_stack.append(cur_input)
                pred_stack.append(pred_image)
                target_stack.append(cur_target.astype(np.float32))
                pbar.update(1)

        input_stack = np.concatenate(input_stack, axis=0)
        pred_stack = np.concatenate(pred_stack, axis=0)  # zcyx
        target_stack = np.concatenate(target_stack, axis=0)

        # Check that images were preprocessed properly

        # Stack images and transpose (metrics assumes cyxz format)
        if self.image_format == "zyx":
            if self.input_depth > 1:
                input_stack = input_stack[:, :, self.input_depth // 2, :, :]
                pred_stack = pred_stack[:, :, 0, :, :]
                target_stack = target_stack[:, :, 0, :, :]

            input_stack = np.transpose(input_stack, [1, 2, 3, 0])
            pred_stack = np.transpose(pred_stack, [1, 2, 3, 0])
            target_stack = np.transpose(target_stack, [1, 2, 3, 0])
        if self.mask_metrics:
            mask_stack = np.concatenate(mask_stack, axis=0)
            if self.image_format == "zyx":
                mask_stack = np.transpose(mask_stack, [1, 2, 3, 0])

        return pred_stack, target_stack, mask_stack, input_stack

    def predict_3d(self, iteration_rows):
        raise DeprecationWarning("3d inference no longer supported in 2.0.0")

    def run_prediction(self):
        """
        Run prediction for entire set of 2D images or a 3D image stacks

        Prediction procedure depends on format of input and desired prediction (2D or 3D).
        Generates metrics, if specified in parent object initiation, for each prediction
        channel, channel-wise.

        Saves image predictions by individual channel and prediction metrics in separate
        files. z*** position specified in saved prediction name represents prediction channel.

        """
        id_df = self.inf_frames_meta[["time_idx", "pos_idx"]].drop_duplicates()
        pbar = tqdm(id_df.to_numpy())
        # for each image, one per row of df
        for id_row_idx, id_row in enumerate(id_df.to_numpy()):
            # run prediction on image
            time_idx, pos_idx = id_row
            pbar.set_description("time {} position {}".format(time_idx, pos_idx))
            chan_slice_meta = self.inf_frames_meta[
                (self.inf_frames_meta["time_idx"] == time_idx)
                & (self.inf_frames_meta["pos_idx"] == pos_idx)
            ]

            if self.config["network"]["class"] == "UNet3D":
                pred_image, target_image, mask_image, input_image = self.predict_3d(
                    chan_slice_meta,
                )
            else:
                pred_image, target_image, mask_image, input_image = self.predict_2d(
                    chan_slice_meta,
                )

            # separate predictions by channel (type)
            for c, chan_idx in enumerate(self.target_channels):
                pred_names = []
                slice_ids = chan_slice_meta.loc[
                    chan_slice_meta["channel_idx"] == chan_idx, "slice_idx"
                ].to_list()
                for z_idx in slice_ids:
                    pred_name = aux_utils.get_im_name(
                        time_idx=time_idx,
                        channel_idx=chan_idx,
                        slice_idx=z_idx,
                        pos_idx=pos_idx,
                        ext="",
                    )
                    pred_names.append(pred_name)

                # generate metrics channel-wise
                if self.metrics_inst is not None:
                    if not self.mask_metrics:
                        mask = None
                    else:
                        mask = mask_image[c, ...]
                    self.estimate_metrics(
                        target=target_image[c, ...],
                        prediction=pred_image[c, ...],
                        pred_fnames=pred_names,
                        mask=mask,
                    )
                with tqdm(
                    total=len(chan_slice_meta["slice_idx"].unique()),
                    desc="z-stack saving",
                    leave=False,
                ) as pbar_s:
                    for z, z_idx in enumerate(chan_slice_meta["slice_idx"].unique()):
                        meta_row = chan_slice_meta[
                            (chan_slice_meta["channel_idx"] == chan_idx)
                            & (chan_slice_meta["slice_idx"] == z_idx)
                        ].squeeze()
                        metrics = None
                        if self.metrics_inst is not None:
                            metrics_mapping = {
                                "xy": self.df_xy,
                                "xz": self.df_xz,
                                "yz": self.df_yz,
                                "xyz": self.df_xyz,
                            }
                            # Only one orientation can be added to the plot
                            metrics_df = metrics_mapping[self.metrics_orientations[0]]
                            metrics = metrics_df.loc[
                                metrics_df["pred_name"].str.contains(
                                    pred_names[z], case=False
                                ),
                            ]
                        if self.config["network"]["class"] == "UNet3D":
                            assert (
                                self.image_ext == ".npy"
                            ), "Must save as numpy to get all 3D data"
                            input = input_image
                            target = target_image[c, ...]
                            pred = pred_image[c, ...]
                        else:
                            input = input_image[..., z]
                            target = target_image[c, ..., z]
                            pred = pred_image[c, ..., z]
                        self.save_pred_image(
                            im_input=input,
                            im_target=target,
                            im_pred=pred,
                            metric=metrics,
                            meta_row=meta_row,
                            pred_chan_name=self.pred_chan_names[c],
                        )
                        pbar_s.update(1)
            del pred_image, target_image
            pbar.update(1)

        # Save metrics csv files
        if self.metrics_inst is not None:
            metrics_mapping = {
                "xy": self.df_xy,
                "xz": self.df_xz,
                "yz": self.df_yz,
                "xyz": self.df_xyz,
            }
            for orientation in self.metrics_orientations:
                metrics_df = metrics_mapping[orientation]
                df_name = "metrics_{}.csv".format(orientation)
                metrics_df.to_csv(
                    os.path.join(self.pred_dir, df_name),
                    sep=",",
                    index=False,
                )

        # output save dirs
        print(f"Predictions and figures saved at: {self.pred_dir}")<|MERGE_RESOLUTION|>--- conflicted
+++ resolved
@@ -126,13 +126,13 @@
             self.frames_meta = aux_utils.read_meta(self.image_dir)
         except AssertionError as e:
             print(e, "Generating metadata.")
-            order = 'cztp'
-            name_parser = 'parse_sms_name'
-            if 'metadata' in preprocess_config:
-                if 'order' in preprocess_config['metadata']:
-                    order = preprocess_config['metadata']['order']
-                if 'name_parser' in preprocess_config['metadata']:
-                    name_parser = preprocess_config['metadata']['name_parser']
+            order = "cztp"
+            name_parser = "parse_sms_name"
+            if "metadata" in preprocess_config:
+                if "order" in preprocess_config["metadata"]:
+                    order = preprocess_config["metadata"]["order"]
+                if "name_parser" in preprocess_config["metadata"]:
+                    name_parser = preprocess_config["metadata"]["name_parser"]
             # Create metadata from file names instead
             self.frames_meta = meta_utils.frames_meta_generator(
                 input_dir=self.image_dir,
@@ -313,17 +313,9 @@
         :return list inference_ids: Indices for inference given data split
         :return str split_col: Dataframe column name, which was split in training
         """
-<<<<<<< HEAD
-        # TODO handle config parameter in master config
         split_col = self.config["dataset"]["split_by_column"]
-        frames_meta = aux_utils.read_meta(self.image_dir)
-        inference_ids = np.unique(frames_meta[split_col]).tolist()
+        inference_ids = np.unique(self.frames_meta[split_col]).tolist()
         if data_split == "all":
-=======
-        split_col = self.config['dataset']['split_by_column']
-        inference_ids = np.unique(self.frames_meta[split_col]).tolist()
-        if data_split == 'all':
->>>>>>> 918a8ceb
             return split_col, inference_ids
 
         try:

--- conflicted
+++ resolved
@@ -79,14 +79,11 @@
         else:
             model_dir = train_config['trainer']['model_dir']
 
-<<<<<<< HEAD
         if 'save_folder_name' in inference_config:
             self.save_folder_name = inference_config['save_folder_name']
         else:
             self.save_folder_name = 'predictions'
 
-=======
->>>>>>> bf800145
         if 'model_fname' in inference_config:
             model_fname = inference_config['model_fname']
         else:
@@ -138,11 +135,7 @@
         if 'name_format' in images_dict:
             self.name_format = images_dict['name_format']
         # Create image subdirectory to write predicted images
-<<<<<<< HEAD
         self.pred_dir = os.path.join(self.model_dir, self.save_folder_name)
-=======
-        self.pred_dir = os.path.join(self.model_dir, 'predictions')
->>>>>>> bf800145
         if 'save_to_image_dir' in inference_config:
             if inference_config['save_to_image_dir']:
                 self.pred_dir = os.path.join(self.image_dir, os.path.basename(model_dir))
@@ -194,10 +187,6 @@
                 normalize_im = preprocess_config['tile']['normalize_im']
 
         self.normalize_im = normalize_im
-<<<<<<< HEAD
-=======
-
->>>>>>> bf800145
         # Handle 3D volume inference settings
         self.num_overlap = 0
         self.stitch_inst = None
@@ -500,11 +489,7 @@
         if self.normalize_im is not None:
             if self.normalize_im in ['dataset', 'volume', 'slice']:
                 zscore_median = meta_row['zscore_median']
-<<<<<<< HEAD
                 zscore_iqr = meta_row['zscore_iqr']
-=======
-                zscore_iqr =  meta_row['zscore_iqr']
->>>>>>> bf800145
             else:
                 zscore_median = np.nanmean(im_target)
                 zscore_iqr = np.nanstd(im_target)
@@ -515,31 +500,19 @@
                         im_input,
                         im_target,
                         im_pred,
-<<<<<<< HEAD
                         metric,
-=======
->>>>>>> bf800145
                         meta_row,
                         pred_chan_name=None,
                         ):
         """
         Save predicted images with image extension given in init.
 
-<<<<<<< HEAD
         :param np.array im_input: input image
         :param np.array im_pred: predicted image
         :param np.array im_target: target image
         :param pd.series metric: xy similarity metrics between prediction and target
         :param pd.series meta_row: file information, name, position, channel, slice idx, fg_frag, zscore
         :param str pred_chan_name: custom channel names
-=======
-        :param np.array im_pred: 2D / 3D predicted image
-        :param int time_idx: time index
-        :param int target_channel_idx: target / predicted channel index
-        :param int pos_idx: FOV / position index
-        :param int slice_idx: slice index
-        :param str chan_name: channel name
->>>>>>> bf800145
         """
         # Write prediction image
         if self.name_format == 'cztp':
@@ -585,30 +558,16 @@
             # save predicted images assumes 2D
             fig_dir = os.path.join(self.pred_dir, 'figures')
             os.makedirs(self.pred_dir, exist_ok=True)
+            # Check the 2.5 input depth handling
+            # if self.input_depth > 1:
+            #     im_input = im_input[..., self.input_depth // 2, :, :]
+            #     im_target = im_target[..., 0, :, :]
+            #     im_pred = im_pred[..., 0, :, :]
             plot_utils.save_predicted_images(
                 input_img=im_input,
                 target_img=im_target,
                 pred_img=im_pred,
                 metric=metric,
-                output_dir=fig_dir,
-                output_fname=im_name[:-4],
-                ext='jpg',
-                clip_limits=1,
-                font_size=15
-            )
-
-        if self.save_figs:
-            # save predicted images assumes 2D
-            fig_dir = os.path.join(self.pred_dir, 'figures')
-            os.makedirs(self.pred_dir, exist_ok=True)
-            if self.input_depth > 1:
-                im_input = im_input[..., self.input_depth // 2, :, :]
-                im_target = im_target[..., 0, :, :]
-                im_pred = im_pred[..., 0, :, :]
-            plot_utils.save_predicted_images(
-                input_batch=im_input,
-                target_batch=im_target,
-                pred_batch=im_pred,
                 output_dir=fig_dir,
                 output_fname=im_name[:-4],
                 ext='jpg',
@@ -722,7 +681,6 @@
         target_stack = []
         mask_stack = []
         # going through z for given p & t
-<<<<<<< HEAD
         with tqdm(total=len(chan_slice_meta['slice_idx'].unique()), desc='z-stack prediction', leave=False) as pbar:
             for z_idx in chan_slice_meta['slice_idx'].unique():
                 chan_meta = chan_slice_meta[chan_slice_meta['slice_idx'] == z_idx]
@@ -796,103 +754,22 @@
                 pbar.update(1)
 
         input_stack = np.concatenate(input_stack, axis=0)
-=======
-        for z_idx in chan_slice_meta['slice_idx'].unique():
-            chan_meta = chan_slice_meta[chan_slice_meta['slice_idx'] == z_idx]
-            cur_input, cur_target = \
-                self.dataset_inst.__getitem__(chan_meta.index[0])
-            if self.crop_shape is not None:
-                cur_input = image_utils.center_crop_to_shape(
-                    cur_input,
-                    self.crop_shape,
-                    self.image_format,
-                )
-                cur_target = image_utils.center_crop_to_shape(
-                    cur_target,
-                    self.crop_shape,
-                    self.image_format,
-                )
-            if self.tile_option == 'tile_xy':
-                print('tiling input...')
-                step_size = (np.array(self.tile_params['tile_shape']) -
-                             np.array(self.num_overlap))
-
-                # TODO tile_image works for 2D/3D imgs, modify for multichannel
-                if self.data_format == 'channels_first':
-                    cur_input_1chan = cur_input[0, 0, ...]
-                else:
-                    cur_input_1chan = cur_input[0, ..., 0]
-                _, crop_indices = tile_utils.tile_image(
-                    input_image=np.squeeze(cur_target),
-                    tile_size=self.tile_params['tile_shape'],
-                    step_size=step_size,
-                    return_index=True
-                )
-                print('crop_indices:', crop_indices)
-                pred_block_list = self._predict_sub_block_xy(
-                    cur_input,
-                    crop_indices,
-                )
-                pred_image = self.stitch_inst.stitch_predictions(
-                    cur_target[0].shape,
-                    pred_block_list,
-                    crop_indices,
-                )
-                # add batch dimension
-                pred_image = pred_image[np.newaxis, ...]
-            else:
-                pred_image = inference.predict_large_image(
-                    model=self.model,
-                    input_image=cur_input,
-                )
-            for i, chan_idx in enumerate(self.target_channels):
-                meta_row = chan_meta.loc[chan_meta['channel_idx'] == chan_idx, :].squeeze()
-                if self.model_task == 'regression':
-                    pred_image[:, i, ...] = self.unzscore(pred_image[:, i, ...],
-                                                   cur_target[:, i, ...],
-                                                   meta_row)
-                # save prediction
-                self.save_pred_image(
-                    im_input=cur_input,
-                    im_target=cur_target[:, i:i+1, ...],
-                    im_pred=pred_image[:, i:i+1, ...],
-                    meta_row=meta_row,
-                    pred_chan_name=self.pred_chan_names[i]
-                )
-
-            # get mask
-            if self.mask_metrics:
-                cur_mask = self.get_mask(meta_row[0])
-                mask_stack.append(cur_mask)
-            # add to vol
-            pred_stack.append(pred_image)
-            target_stack.append(cur_target.astype(np.float32))
->>>>>>> bf800145
         pred_stack = np.concatenate(pred_stack, axis=0) #zcyx
         target_stack = np.concatenate(target_stack, axis=0)
         # Stack images and transpose (metrics assumes cyxz format)
         if self.image_format == 'zyx':
             if self.input_depth > 1:
-<<<<<<< HEAD
                 input_stack = input_stack[:, :, 0, :, :]
                 pred_stack = pred_stack[:, :, 0, :, :]
                 target_stack = target_stack[:, :, 0, :, :]
             input_stack = np.transpose(input_stack,  [1, 2, 3, 0])
-=======
-                pred_stack = pred_stack[:, :, 0, :, :]
-                target_stack = target_stack[:, :, 0, :, :]
->>>>>>> bf800145
             pred_stack = np.transpose(pred_stack, [1, 2, 3, 0])
             target_stack = np.transpose(target_stack, [1, 2, 3, 0])
         if self.mask_metrics:
             mask_stack = np.concatenate(mask_stack, axis=0)
             if self.image_format == 'zyx':
                 mask_stack = np.transpose(mask_stack, [1, 2, 3, 0])
-<<<<<<< HEAD
         return pred_stack, target_stack, mask_stack, input_stack
-=======
-        return pred_stack, target_stack, mask_stack
->>>>>>> bf800145
 
     def predict_3d(self, iteration_rows):
         """
@@ -991,16 +868,10 @@
     def run_prediction(self):
         """Run prediction for entire 2D image or a 3D stack"""
         id_df = self.inf_frames_meta[['time_idx', 'pos_idx']].drop_duplicates()
-<<<<<<< HEAD
         pbar = tqdm(id_df.to_numpy())
         for id_row_idx, id_row in enumerate(id_df.to_numpy()):
             time_idx, pos_idx = id_row
             pbar.set_description('time {} position {}'.format(time_idx, pos_idx))
-=======
-        for id_row in id_df.to_numpy():
-            time_idx, pos_idx = id_row
-            print('Running inference on time {} position {}'.format(time_idx, pos_idx))
->>>>>>> bf800145
             chan_slice_meta = self.inf_frames_meta[
                 (self.inf_frames_meta['time_idx'] == time_idx) &
                 (self.inf_frames_meta['pos_idx'] == pos_idx)
@@ -1010,11 +881,7 @@
                     chan_slice_meta,
                 )
             else:
-<<<<<<< HEAD
                 pred_image, target_image, mask_image, input_image = self.predict_2d(
-=======
-                pred_image, target_image, mask_image = self.predict_2d(
->>>>>>> bf800145
                     chan_slice_meta,
                 )
 
@@ -1031,22 +898,14 @@
                     )
                     pred_fnames.append(pred_fname)
                 if self.metrics_inst is not None:
-<<<<<<< HEAD
                     if not self.mask_metrics:
                         mask_image = None
-=======
-                    print('Computing metrics on time {} position {}'.format(time_idx, pos_idx))
-                    if not self.mask_metrics:
-                        mask_image = None
-
->>>>>>> bf800145
                     self.estimate_metrics(
                         target=target_image[i],
                         prediction=pred_image[i],
                         pred_fnames=pred_fnames,
                         mask=mask_image,
                     )
-<<<<<<< HEAD
 
                 with tqdm(total=len(chan_slice_meta['slice_idx'].unique()), desc='z-stack saving', leave=False) as pbar_s:
                     for j, z_idx in enumerate(chan_slice_meta['slice_idx'].unique()):
@@ -1058,6 +917,7 @@
                             ext="",
                             extra_field="xy0",
                         )
+                        # Check idx of input and target
                         self.save_pred_image(
                             im_input=input_image[0][:, :, j],
                             im_target=target_image[i][:, :, j],
@@ -1069,9 +929,6 @@
                         pbar_s.update(1)
             del pred_image, target_image
             pbar.update(1)
-=======
-            del pred_image, target_image
->>>>>>> bf800145
 
         # Save metrics csv files
         if self.metrics_inst is not None:

--- conflicted
+++ resolved
@@ -7,10 +7,7 @@
 
 import micro_dl.input.gunpowder_nodes as custom_nodes
 import micro_dl.utils.gunpowder_utils as gp_utils
-<<<<<<< HEAD
-=======
 from micro_dl.utils.aux_utils import ToTensor
->>>>>>> 638707c6
 
 class TorchDatasetContainer(object):
     """

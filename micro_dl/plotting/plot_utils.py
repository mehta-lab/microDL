--- conflicted
+++ resolved
@@ -254,12 +254,7 @@
 
     fig = plt.figure(figsize=(8, 5))
     ax = fig.add_subplot(111)
-<<<<<<< HEAD
-    print(x, y)
-    ax.plot(x[1:], y[1:])
-=======
     ax.plot(x, y)
->>>>>>> 794ecdd4
     if fig_labels is not None:
         assert len(fig_labels) >= 2, "At least x and y labels must be present"
         ax.set_xlabel(fig_labels[0])

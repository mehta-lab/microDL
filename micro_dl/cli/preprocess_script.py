"""Script for preprocessing stack"""

import argparse
import os
import time

from micro_dl.input.estimate_flat_field import FlatFieldEstimator2D
from micro_dl.input.generate_masks import MaskProcessor
from micro_dl.input.tile_images_uni_struct import ImageTilerUniform
from micro_dl.input.tile_images_nonuni_struct import ImageTilerNonUniform
import micro_dl.utils.aux_utils as aux_utils


def parse_args():
    """Parse command line arguments

    In python namespaces are implemented as dictionaries
    :return: namespace containing the arguments passed.
    """

    parser = argparse.ArgumentParser()
    parser.add_argument(
        '--config',
        type=str,
        help='path to yaml configuration file',
    )
    args = parser.parse_args()
    return args


def pre_process(pp_config):
    """
    Preprocess data. Possible options are:
    correct_flat_field: Perform flatfield correction (2D only currently)
    create_masks: Generate binary masks from given input channels
    do_tiling: Split frames (stacked frames if generating 3D tiles) into
    smaller tiles with tile_size and step_size.
    This script will preprocess your dataset, save tiles and associated
    metadata. Then in the train_script, a dataframe for training data
    will be assembled based on the inputs and target you specify.

    :param dict pp_config: dict with key options:
    [input_dir, output_dir, slice_ids, time_ids,
    correct_flat_field, use_masks, masks, tile_stack, tile]
    """
    input_dir = pp_config['input_dir']
    output_dir = pp_config['output_dir']

    slice_ids = -1
    if 'slice_ids' in pp_config:
        slice_ids = pp_config['slice_ids']
    time_ids = -1
    if 'time_ids' in pp_config:
        time_ids = pp_config['time_ids']
    uniform_struct = pp_config['uniform_structure']
    int2str_len = 3
    if 'int2str_len' in pp_config:
        int2str_len = pp_config['int2str_len']

    # estimate flat_field images
    correct_flat_field = True if pp_config['correct_flat_field'] else False
    flat_field_dir = None
    if correct_flat_field:
        flat_field_inst = FlatFieldEstimator2D(
            input_dir=input_dir,
            output_dir=output_dir,
            slice_ids=slice_ids,
        )
        flat_field_inst.estimate_flat_field()
        flat_field_dir = flat_field_inst.get_flat_field_dir()

    # Generate masks
    mask_dir = None
    mask_channel = None
    if pp_config['create_masks']:
        mask_processor_inst = MaskProcessor(
            input_dir=input_dir,
            output_dir=output_dir,
            channel_ids=pp_config['masks']['channels'],
            flat_field_dir=flat_field_dir,
            time_ids=time_ids,
            slice_ids=slice_ids,
            int2str_len=int2str_len,
            uniform_struct=uniform_struct
        )
        str_elem_radius = 5
        if 'str_elem_radius' in pp_config['masks']:
            str_elem_radius = pp_config['masks']['str_elem_radius']

        mask_processor_inst.generate_masks(
            correct_flat_field=correct_flat_field,
            str_elem_radius=str_elem_radius,
        )

        mask_dir = mask_processor_inst.get_mask_dir()
        mask_channel = mask_processor_inst.get_mask_channel()

    # Tile frames
    tile_dir = None
    if pp_config['do_tiling']:
<<<<<<< HEAD
        channel_ids = -1
        if 'channels' in pp_config['tile']:
            channel_ids = pp_config['tile']['channels']
        num_workers = 4
        if 'num_workers' in pp_config['tile']:
            num_workers = pp_config['num_workers']
        start = time.time()
        if uniform_struct:
            tile_inst = ImageTilerUniform(input_dir=input_dir,
                                          output_dir=output_dir,
                                          tile_dict=pp_config['tile'],
                                          time_ids=time_ids,
                                          slice_ids=slice_ids,
                                          channel_ids=channel_ids,
                                          flat_field_dir=flat_field_dir,
                                          num_workers=num_workers,
                                          int2str_len=int2str_len)
        else:
            tile_inst = ImageTilerNonUniform(input_dir=input_dir,
                                             output_dir=output_dir,
                                             tile_dict=pp_config['tile'],
                                             time_ids=time_ids,
                                             slice_ids=slice_ids,
                                             channel_ids=channel_ids,
                                             flat_field_dir=flat_field_dir,
                                             num_workers=num_workers,
                                             int2str_len=int2str_len)
=======
        tile_inst = ImageTiler(
            input_dir=input_dir,
            output_dir=output_dir,
            tile_dict=pp_config['tile'],
            time_ids=time_ids,
            slice_ids=slice_ids,
            flat_field_dir=flat_field_dir,
            uniform_structure=False,
            num_workers=4
        )
>>>>>>> e22d7546
        tile_dir = tile_inst.get_tile_dir()
        # If you're using min fraction, it assumes you've generated masks
        # and want to tile only the ones with a minimum amount of foreground
        if 'min_fraction' in pp_config['tile'] and pp_config['create_masks']:
            tile_inst.tile_mask_stack(
                min_fraction=pp_config['tile']['min_fraction'],
                mask_dir=mask_dir,
                mask_channel=mask_channel,
            )
        else:
            start = time.time()
            tile_inst.tile_stack()
<<<<<<< HEAD
        print('Tiling time: {}'.format(time.time() - start))
=======
            end = time.time()
            print('runtime:', start-end)
>>>>>>> e22d7546

    # Write in/out/mask/tile paths and config to json in output directory
    processing_info = {
        "input_dir": input_dir,
        "output_dir": output_dir,
        "flat_field_dir": flat_field_dir,
        "mask_dir": mask_dir,
        "mask_channel": mask_channel,
        "tile_dir": tile_dir,
        "config": pp_config,
    }
    meta_path = os.path.join(output_dir, "preprocessing_info.json")
    aux_utils.write_json(processing_info, meta_path)


if __name__ == '__main__':
    args = parse_args()
    config = aux_utils.read_config(args.config)
    pre_process(config)<|MERGE_RESOLUTION|>--- conflicted
+++ resolved
@@ -98,7 +98,6 @@
     # Tile frames
     tile_dir = None
     if pp_config['do_tiling']:
-<<<<<<< HEAD
         channel_ids = -1
         if 'channels' in pp_config['tile']:
             channel_ids = pp_config['tile']['channels']
@@ -126,19 +125,6 @@
                                              flat_field_dir=flat_field_dir,
                                              num_workers=num_workers,
                                              int2str_len=int2str_len)
-=======
-        tile_inst = ImageTiler(
-            input_dir=input_dir,
-            output_dir=output_dir,
-            tile_dict=pp_config['tile'],
-            time_ids=time_ids,
-            slice_ids=slice_ids,
-            flat_field_dir=flat_field_dir,
-            uniform_structure=False,
-            num_workers=4
-        )
->>>>>>> e22d7546
-        tile_dir = tile_inst.get_tile_dir()
         # If you're using min fraction, it assumes you've generated masks
         # and want to tile only the ones with a minimum amount of foreground
         if 'min_fraction' in pp_config['tile'] and pp_config['create_masks']:
@@ -148,14 +134,8 @@
                 mask_channel=mask_channel,
             )
         else:
-            start = time.time()
             tile_inst.tile_stack()
-<<<<<<< HEAD
         print('Tiling time: {}'.format(time.time() - start))
-=======
-            end = time.time()
-            print('runtime:', start-end)
->>>>>>> e22d7546
 
     # Write in/out/mask/tile paths and config to json in output directory
     processing_info = {

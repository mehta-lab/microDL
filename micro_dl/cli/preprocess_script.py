"""Script for preprocessing stack"""

import argparse
import os
import time

from micro_dl.input.estimate_flat_field import FlatFieldEstimator2D
from micro_dl.input.generate_masks import MaskProcessor
from micro_dl.input.tile_images_uni_struct import ImageTilerUniform
from micro_dl.input.tile_images_nonuni_struct import ImageTilerNonUniform
import micro_dl.utils.aux_utils as aux_utils


def parse_args():
    """Parse command line arguments

    In python namespaces are implemented as dictionaries
    :return: namespace containing the arguments passed.
    """

    parser = argparse.ArgumentParser()
    parser.add_argument(
        '--config',
        type=str,
        help='path to yaml configuration file',
    )
    args = parser.parse_args()
    return args


def pre_process(pp_config):
    """
    Preprocess data. Possible options are:
    correct_flat_field: Perform flatfield correction (2D only currently)
    create_masks: Generate binary masks from given input channels
    do_tiling: Split frames (stacked frames if generating 3D tiles) into
    smaller tiles with tile_size and step_size.
    This script will preprocess your dataset, save tiles and associated
    metadata. Then in the train_script, a dataframe for training data
    will be assembled based on the inputs and target you specify.

    :param dict pp_config: dict with key options:
    [input_dir, output_dir, slice_ids, time_ids, pos_ids
    correct_flat_field, use_masks, masks, tile_stack, tile]
    """
    input_dir = pp_config['input_dir']
    output_dir = pp_config['output_dir']

    slice_ids = -1
    if 'slice_ids' in pp_config:
        slice_ids = pp_config['slice_ids']
    time_ids = -1
    if 'time_ids' in pp_config:
        time_ids = pp_config['time_ids']
<<<<<<< HEAD
    pos_ids = -1
    if 'pos_ids' in pp_config:
        pos_ids = pp_config['pos_ids']
=======

>>>>>>> 3a5c0b6c
    uniform_struct = pp_config['uniform_structure']
    int2str_len = 3
    if 'int2str_len' in pp_config:
        int2str_len = pp_config['int2str_len']

    pos_ids = -1
    if 'pos_ids' in pp_config:
        pos_ids = pp_config['pos_ids']

    # estimate flat_field images
    correct_flat_field = True if pp_config['correct_flat_field'] else False
    flat_field_dir = None
    if correct_flat_field:
        flat_field_inst = FlatFieldEstimator2D(
            input_dir=input_dir,
            output_dir=output_dir,
            slice_ids=slice_ids,
        )
        flat_field_inst.estimate_flat_field()
        flat_field_dir = flat_field_inst.get_flat_field_dir()

    # Generate masks
    mask_dir = None
    mask_channel = None
    if pp_config['create_masks']:
        mask_processor_inst = MaskProcessor(
            input_dir=input_dir,
            output_dir=output_dir,
            channel_ids=pp_config['masks']['channels'],
            flat_field_dir=flat_field_dir,
            time_ids=time_ids,
            slice_ids=slice_ids,
            pos_ids=pos_ids,
            int2str_len=int2str_len,
            uniform_struct=uniform_struct
        )
        str_elem_radius = 5
        if 'str_elem_radius' in pp_config['masks']:
            str_elem_radius = pp_config['masks']['str_elem_radius']

        mask_processor_inst.generate_masks(
            correct_flat_field=correct_flat_field,
            str_elem_radius=str_elem_radius,
        )

        mask_dir = mask_processor_inst.get_mask_dir()
        mask_channel = mask_processor_inst.get_mask_channel()

    # Tile frames
    tile_dir = None
    if pp_config['do_tiling']:
        channel_ids = -1
        if 'channels' in pp_config['tile']:
            channel_ids = pp_config['tile']['channels']
        num_workers = 4
        if 'num_workers' in pp_config['tile']:
            num_workers = pp_config['tile']['num_workers']
        start = time.time()
        if uniform_struct:
            tile_inst = ImageTilerUniform(input_dir=input_dir,
                                          output_dir=output_dir,
                                          tile_dict=pp_config['tile'],
                                          time_ids=time_ids,
                                          slice_ids=slice_ids,
                                          pos_ids=pos_ids,
                                          channel_ids=channel_ids,
                                          pos_ids=pos_ids,
                                          flat_field_dir=flat_field_dir,
                                          num_workers=num_workers,
                                          int2str_len=int2str_len)
        else:
            tile_inst = ImageTilerNonUniform(input_dir=input_dir,
                                             output_dir=output_dir,
                                             tile_dict=pp_config['tile'],
                                             time_ids=time_ids,
                                             slice_ids=slice_ids,
                                             pos_ids=pos_ids,
                                             channel_ids=channel_ids,
                                             pos_ids=pos_ids,
                                             flat_field_dir=flat_field_dir,
                                             num_workers=num_workers,
                                             int2str_len=int2str_len)
        # and want to tile only the ones with a minimum amount of foreground
        if 'min_fraction' in pp_config['tile'] and pp_config['create_masks']:
            tile_inst.tile_mask_stack(
                min_fraction=pp_config['tile']['min_fraction'],
                mask_dir=mask_dir,
                mask_channel=mask_channel,
            )
        else:
            tile_inst.tile_stack()
        print('Tiling time: {}'.format(time.time() - start))

    # Write in/out/mask/tile paths and config to json in output directory
    processing_info = {
        "input_dir": input_dir,
        "output_dir": output_dir,
        "flat_field_dir": flat_field_dir,
        "mask_dir": mask_dir,
        "mask_channel": mask_channel,
        "tile_dir": tile_dir,
        "config": pp_config,
    }
    meta_path = os.path.join(output_dir, "preprocessing_info.json")
    aux_utils.write_json(processing_info, meta_path)


if __name__ == '__main__':
    args = parse_args()
    config = aux_utils.read_config(args.config)
    pre_process(config)<|MERGE_RESOLUTION|>--- conflicted
+++ resolved
@@ -52,21 +52,14 @@
     time_ids = -1
     if 'time_ids' in pp_config:
         time_ids = pp_config['time_ids']
-<<<<<<< HEAD
     pos_ids = -1
     if 'pos_ids' in pp_config:
         pos_ids = pp_config['pos_ids']
-=======
 
->>>>>>> 3a5c0b6c
     uniform_struct = pp_config['uniform_structure']
     int2str_len = 3
     if 'int2str_len' in pp_config:
         int2str_len = pp_config['int2str_len']
-
-    pos_ids = -1
-    if 'pos_ids' in pp_config:
-        pos_ids = pp_config['pos_ids']
 
     # estimate flat_field images
     correct_flat_field = True if pp_config['correct_flat_field'] else False
@@ -125,7 +118,6 @@
                                           slice_ids=slice_ids,
                                           pos_ids=pos_ids,
                                           channel_ids=channel_ids,
-                                          pos_ids=pos_ids,
                                           flat_field_dir=flat_field_dir,
                                           num_workers=num_workers,
                                           int2str_len=int2str_len)
@@ -137,10 +129,10 @@
                                              slice_ids=slice_ids,
                                              pos_ids=pos_ids,
                                              channel_ids=channel_ids,
-                                             pos_ids=pos_ids,
                                              flat_field_dir=flat_field_dir,
                                              num_workers=num_workers,
                                              int2str_len=int2str_len)
+        # If you're using min fraction, it assumes you've generated masks
         # and want to tile only the ones with a minimum amount of foreground
         if 'min_fraction' in pp_config['tile'] and pp_config['create_masks']:
             tile_inst.tile_mask_stack(

"""Script for preprocessing stack"""

import argparse
import os
import time

from micro_dl.preprocessing.estimate_flat_field import FlatFieldEstimator2D
from micro_dl.preprocessing.generate_masks import MaskProcessor
from micro_dl.preprocessing.resize_images import ImageResizer
from micro_dl.preprocessing.tile_uniform_images import ImageTilerUniform
from micro_dl.preprocessing.tile_nonuniform_images import \
    ImageTilerNonUniform
import micro_dl.utils.aux_utils as aux_utils


def parse_args():
    """Parse command line arguments

    In python namespaces are implemented as dictionaries
    :return: namespace containing the arguments passed.
    """

    parser = argparse.ArgumentParser()
    parser.add_argument(
        '--config',
        type=str,
        help='path to yaml configuration file',
    )
    args = parser.parse_args()
    return args


def pre_process(pp_config):
    """
    Preprocess data. Possible options are:
    correct_flat_field: Perform flatfield correction (2D only currently)
    create_masks: Generate binary masks from given input channels
    resample: Resize 2D images (xy-plane) according to a scale factor,
        e.g. to match resolution in z.
    do_tiling: Split frames (stacked frames if generating 3D tiles) into
    smaller tiles with tile_size and step_size.
    This script will preprocess your dataset, save tiles and associated
    metadata. Then in the train_script, a dataframe for training data
    will be assembled based on the inputs and target you specify.

    :param dict pp_config: dict with key options:
    [input_dir, output_dir, slice_ids, time_ids, pos_ids
    correct_flat_field, use_masks, masks, tile_stack, tile]
    """
    time_start = time.time()
    input_dir = pp_config['input_dir']
    output_dir = pp_config['output_dir']

    slice_ids = -1
    if 'slice_ids' in pp_config:
        slice_ids = pp_config['slice_ids']

    time_ids = -1
    if 'time_ids' in pp_config:
        time_ids = pp_config['time_ids']

<<<<<<< HEAD
    uniform_struct = True
=======
    pos_ids = -1
    if 'pos_ids' in pp_config:
        pos_ids = pp_config['pos_ids']

    channel_ids = -1
    if 'channel_ids' in pp_config:
        channel_ids = pp_config['channel_ids']

    uniform_struct = False
>>>>>>> 6a670f1f
    if 'uniform_struct' in pp_config:
        uniform_struct = pp_config['uniform_struct']

    int2str_len = 3
    if 'int2str_len' in pp_config:
        int2str_len = pp_config['int2str_len']

    num_workers = 4
    if 'num_workers' in pp_config:
        num_workers = pp_config['num_workers']

<<<<<<< HEAD
    channel_ids = -1
    if 'channels' in pp_config['tile']:
        channel_ids = pp_config['tile']['channels']

    # estimate flat_field images
=======
    # Resample images first
    if 'resample_scale' in pp_config:
        scale_factor = pp_config['resample_scale']
        if scale_factor != 1:
            resize_inst = ImageResizer(
                input_dir=input_dir,
                output_dir=output_dir,
                scale_factor=scale_factor,
                channel_ids=channel_ids,
                time_ids=time_ids,
                slice_ids=slice_ids,
                pos_ids=pos_ids,
                int2str_len=int2str_len,
            )
            resize_inst.resize_frames()
            # Point input to resized images
            input_dir = resize_inst.get_resize_dir()

    # Estimate flat_field images
>>>>>>> 6a670f1f
    correct_flat_field = True if pp_config['correct_flat_field'] else False
    flat_field_dir = None
    if correct_flat_field:
        flat_field_inst = FlatFieldEstimator2D(
            input_dir=input_dir,
            output_dir=output_dir,
            channel_ids=channel_ids,
            slice_ids=slice_ids,
        )
        flat_field_inst.estimate_flat_field()
        flat_field_dir = flat_field_inst.get_flat_field_dir()

    # Generate masks
    mask_dir = None
    mask_channel = None
    if pp_config['create_masks']:
        mask_channel = pp_config['masks']['channels']
        if channel_ids != -1:
            assert mask_channel in channel_ids,\
                "Mask channel {} not in channel indices {}".format(
                    mask_channel, channel_ids)
        mask_processor_inst = MaskProcessor(
            input_dir=input_dir,
            output_dir=output_dir,
            channel_ids=mask_channel,
            flat_field_dir=flat_field_dir,
            time_ids=time_ids,
            slice_ids=slice_ids,
            pos_ids=pos_ids,
            int2str_len=int2str_len,
            uniform_struct=uniform_struct,
            num_workers=num_workers
        )
        str_elem_radius = 5
        if 'str_elem_radius' in pp_config['masks']:
            str_elem_radius = pp_config['masks']['str_elem_radius']
        mask_processor_inst.generate_masks(
            correct_flat_field=correct_flat_field,
            str_elem_radius=str_elem_radius,
        )

        mask_dir = mask_processor_inst.get_mask_dir()
        mask_channel = mask_processor_inst.get_mask_channel()

    # Tile frames
    tile_dir = None
    if pp_config['do_tiling']:
<<<<<<< HEAD


=======
>>>>>>> 6a670f1f
        if uniform_struct:
            tile_inst = ImageTilerUniform(input_dir=input_dir,
                                          output_dir=output_dir,
                                          tile_dict=pp_config['tile'],
                                          time_ids=time_ids,
                                          slice_ids=slice_ids,
                                          channel_ids=channel_ids,
                                          pos_ids=pos_ids,
                                          flat_field_dir=flat_field_dir,
                                          num_workers=num_workers,
                                          int2str_len=int2str_len)
        else:
            tile_inst = ImageTilerNonUniform(input_dir=input_dir,
                                             output_dir=output_dir,
                                             tile_dict=pp_config['tile'],
                                             time_ids=time_ids,
                                             slice_ids=slice_ids,
                                             channel_ids=channel_ids,
                                             pos_ids=pos_ids,
                                             flat_field_dir=flat_field_dir,
                                             num_workers=num_workers,
                                             int2str_len=int2str_len)

        tile_dir = tile_inst.get_tile_dir()
        # and want to tile only the ones with a minimum amount of foreground
        if 'min_fraction' in pp_config['tile'] and pp_config['create_masks']:
            tile_inst.tile_mask_stack(
                min_fraction=pp_config['tile']['min_fraction'],
                mask_dir=mask_dir,
                mask_channel=mask_channel,
            )
        else:
            tile_inst.tile_stack()

    # Write in/out/mask/tile paths and config to json in output directory
    time_el = time.time() - time_start
    processing_info = {
        "preprocessing_time": time_el,
        "input_dir": input_dir,
        "output_dir": output_dir,
        "flat_field_dir": flat_field_dir,
        "mask_dir": mask_dir,
        "mask_channel": mask_channel,
        "tile_dir": tile_dir,
        "config": pp_config,
    }
    meta_path = os.path.join(output_dir, "preprocessing_info.json")
    aux_utils.write_json(processing_info, meta_path)


if __name__ == '__main__':
    args = parse_args()
    config = aux_utils.read_config(args.config)
    pre_process(config)<|MERGE_RESOLUTION|>--- conflicted
+++ resolved
@@ -47,6 +47,7 @@
     [input_dir, output_dir, slice_ids, time_ids, pos_ids
     correct_flat_field, use_masks, masks, tile_stack, tile]
     """
+
     time_start = time.time()
     input_dir = pp_config['input_dir']
     output_dir = pp_config['output_dir']
@@ -59,9 +60,6 @@
     if 'time_ids' in pp_config:
         time_ids = pp_config['time_ids']
 
-<<<<<<< HEAD
-    uniform_struct = True
-=======
     pos_ids = -1
     if 'pos_ids' in pp_config:
         pos_ids = pp_config['pos_ids']
@@ -71,7 +69,6 @@
         channel_ids = pp_config['channel_ids']
 
     uniform_struct = False
->>>>>>> 6a670f1f
     if 'uniform_struct' in pp_config:
         uniform_struct = pp_config['uniform_struct']
 
@@ -83,13 +80,6 @@
     if 'num_workers' in pp_config:
         num_workers = pp_config['num_workers']
 
-<<<<<<< HEAD
-    channel_ids = -1
-    if 'channels' in pp_config['tile']:
-        channel_ids = pp_config['tile']['channels']
-
-    # estimate flat_field images
-=======
     # Resample images first
     if 'resample_scale' in pp_config:
         scale_factor = pp_config['resample_scale']
@@ -109,7 +99,6 @@
             input_dir = resize_inst.get_resize_dir()
 
     # Estimate flat_field images
->>>>>>> 6a670f1f
     correct_flat_field = True if pp_config['correct_flat_field'] else False
     flat_field_dir = None
     if correct_flat_field:
@@ -157,11 +146,6 @@
     # Tile frames
     tile_dir = None
     if pp_config['do_tiling']:
-<<<<<<< HEAD
-
-
-=======
->>>>>>> 6a670f1f
         if uniform_struct:
             tile_inst = ImageTilerUniform(input_dir=input_dir,
                                           output_dir=output_dir,

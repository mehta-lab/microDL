--- conflicted
+++ resolved
@@ -312,13 +312,6 @@
     # Currently only supporting one GPU as input
     if not isinstance(args.gpu, int):
         raise NotImplementedError
-<<<<<<< HEAD
-    # Allow run if gpu_available or debug
-    if gpu_available or args.gpu == -1:
-        run_action(args)
-    else:
-        print('GPU {} not available'.format(args.gpu))
-=======
     # If debug mode, run without checking GPUs
     if args.gpu == -1:
         run_action(args)
@@ -339,5 +332,4 @@
             "Not enough memory available. Requested/current fractions:",
             "\n".join([str(c) + " / " + "{0:.4g}".format(m)
                        for c, m in zip(gpu_mem_frac, curr_mem_frac)]),
-        )
->>>>>>> 1343be91
+        )
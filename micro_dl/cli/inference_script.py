--- conflicted
+++ resolved
@@ -7,6 +7,7 @@
 
 from micro_dl.inference import image_inference as image_inf
 import micro_dl.utils.train_utils as train_utils
+import micro_dl.utils.preprocess_utils as preprocess_utils
 
 
 def parse_args():
@@ -63,23 +64,11 @@
         'more than one train config yaml found in model dir'
     with open(train_config_fname[0], 'r') as f:
         train_config = yaml.safe_load(f)
-
-<<<<<<< HEAD
-    model_fname = None
-    if model_fname in inf_config:
-        model_fname = os.path.join(inf_config['model_dir'],
-                                   inf_config['model_fname'])
-    image_pred_inst = image_inf.ImagePredictor(
-        config=train_config,
-        model_fname=model_fname,
-        image_dir=inf_config['image_dir'],
-        data_split=args.data_split,
-        image_param_dict=inf_config['image_params_dict'],
-=======
+    preprocess_config = preprocess_utils.get_preprocess_config(train_config['dataset']['data_dir'])
     inference_inst = image_inf.ImagePredictor(
         train_config=train_config,
         inference_config=inference_config,
->>>>>>> 04fc6479
+        preprocess_config=preprocess_config,
         gpu_id=gpu_ids,
         gpu_mem_frac=gpu_mem_frac,
     )

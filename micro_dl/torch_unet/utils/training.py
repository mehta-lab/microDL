import datetime
import gunpowder as gp
import numpy as np
import os
import matplotlib.pyplot as plt
import time

from torch.utils.tensorboard import SummaryWriter
import torch
import torch.optim as optim
import torch.nn as nn
from torch.utils.data import DataLoader

if __name__ == "__main__":
    # This should exclusively be set in main file. Cannot set context twice
    torch.multiprocessing.set_start_method("spawn")

import micro_dl.torch_unet.utils.model as model_utils
import micro_dl.torch_unet.utils.dataset as ds
import micro_dl.torch_unet.utils.io as io_utils
import micro_dl.utils.aux_utils as aux_utils


class TorchTrainer:
    """
    TorchTrainer object which handles all the procedures involved with training a pytorch model.
    The trainer uses a the model.py and dataset.py utility modules to instantiate and load a model and
    training data by passing them through the existing tensorflow dataset creators and reformatting
    the outputs.

    Functionality of the class can be achieved without specifying full torch_config. However, full
    functionality requires full configuration file.
    """

    def __init__(self, torch_config):
        self.torch_config = torch_config
        self.network_config = self.torch_config["model"]
        self.training_config = self.torch_config["training"]
        self.dataset_config = self.torch_config["dataset"]

        self.train_dataloader = None
        self.test_dataloader = None
        self.val_dataloader = None

        self.model = None

        # init token specific parameters - optimizer, loss, device
        # optimizer
        assert self.training_config["optimizer"] in {
            "adam",
            "sgd",
        }, "optimizer must be 'adam' or 'sgd'"
        if self.training_config["optimizer"] == "adam":
            self.optimizer = optim.Adam
        else:
            self.optimizer = optim.SGD
        # lr scheduler
        self.scheduler = optim.lr_scheduler.ReduceLROnPlateau
        # loss
        if self.training_config["loss"] == "mse":
            self.criterion = nn.MSELoss()
<<<<<<< HEAD
        elif self.training_config["loss"] in {"l1", "mae"}:
=======
        elif self.training_config["loss"] in {"mae", "l1"}:
>>>>>>> e97a8cf6
            self.criterion = nn.L1Loss()
        elif self.training_config["loss"] == "cossim":
            self.criterion = nn.CosineSimilarity()
        else:
            raise AttributeError(
                f"Loss {self.training_config['loss']} not supported."
<<<<<<< HEAD
                " Try one of 'mse', 'mae', 'l1', 'cossim'"
=======
                "Try one of 'mse', 'mae' or 'l1', 'cossim'"
>>>>>>> e97a8cf6
            )
        # device
        assert self.training_config["device"] in {
            "cpu",
            "gpu",
            *range(torch.cuda.device_count()),
        }, f"device must be cpu or gpu or within {range(torch.cuda.device_count())}"
        if isinstance(self.training_config["device"], int):
            self.device = torch.device(f"cuda:{self.training_config['device']}")
        elif self.training_config["device"] == "gpu":
            self.device = torch.device("cuda")
        else:
            self.device = torch.device("cpu")
        # plotting
        self.plot = False

    def load_model(self, init_dir=False) -> None:
        """
        Initializes a model according to the network configuration dictionary used to train it, and,
        if provided, loads the parameters saved in init_dir into the model's state dict.

        :param str init_dir: directory containing model weights and biases
        """
        assert (
            self.network_config != None
        ), "Network configuration must be initiated to load model"
        model = model_utils.model_init(self.network_config)

        if init_dir:
            model_dir = self.network_config["model_dir"]
            readout = model.load_state_dict(torch.load(model_dir))
            print("Initiating from pre-trained model: ", readout)
        self.model = model

        self.model.to(self.device)

    def generate_dataloaders(self, train_key=None, test_key=None, val_key=None) -> None:
        """
        Helper that generates train, test, validation torch dataloaders for loading samples
        into network for training and testing.

        Dataloaders are set to class variables. Dataloaders correspond to one multi-zarr
        dataset each. Each dataset's access key will determine the data array (by type)
        it calls at the well-level.

        If keys unspecified, defaults to the first available data array at each well

        :param int or gp.ArrayKey train_key: key or index of key to data array for training
                                            in training dataset
        :param int or gp.ArrayKey test_key: key or index of key to data array for testing
                                            in testing dataset
        :param int or gp.ArrayKey val_key: key or index of key to data array for validation
                                            in validation dataset
        """
        assert self.torch_config != None, (
            "torch_config must be specified in object" "initiation "
        )
        # init directory for model and metadata storage
        self.get_save_location()

<<<<<<< HEAD
        # init datasets
        workers = 0
        if "num_workers" in self.training_config:
            workers = self.training_config["num_workers"]
=======
        # determine transforms/augmentations
        transforms = [ds.ToTensor(device=torch.device("cuda"))]
        target_transforms = [ds.ToTensor(device=torch.device("cuda"))]
>>>>>>> e97a8cf6

        torch_data_container = ds.TorchDatasetContainer(
            train_config=self.training_config,
            network_config=self.network_config,
            dataset_config=self.dataset_config,
            device=self.device,
<<<<<<< HEAD
            workers=workers,
=======
            meta_dir=self.save_folder,
>>>>>>> e97a8cf6
        )
        train_dataset = torch_data_container["train"]
        test_dataset = torch_data_container["test"]
        val_dataset = torch_data_container["val"]

        # initalize dataset keys
        train_key = 0 if train_key == None else train_key
        test_key = 0 if test_key == None else test_key
        val_key = 0 if val_key == None else val_key
        train_dataset.use_key(train_key)
        test_dataset.use_key(test_key)
        val_dataset.use_key(val_key)

<<<<<<< HEAD
        self.train_dataset = train_dataset
        # TODO Modify metadata to track data split

        # init dataloaders
        self.train_dataloader = DataLoader(dataset=train_dataset, shuffle=True)
        self.test_dataloader = DataLoader(dataset=test_dataset, shuffle=True)
        self.val_dataloader = DataLoader(dataset=val_dataset, shuffle=True)
=======
        self.train_dataloader = torch.utils.data.DataLoader(
            dataset=train_dataset,
            shuffle=True,
            num_workers=workers,
            persistent_workers=True if workers > 0 else False,
        )
        self.test_dataloader = torch.utils.data.DataLoader(
            dataset=test_dataset,
            shuffle=True,
            num_workers=workers,
            persistent_workers=True if workers > 0 else False,
        )
        self.val_dataloader = torch.utils.data.DataLoader(
            dataset=val_dataset,
            shuffle=True,
            num_workers=workers,
            persistent_workers=True if workers > 0 else False,
        )
        self.split_samples = torch_data_container.split_samples_metadata
>>>>>>> e97a8cf6

    def get_save_location(self):
        """
        Initates save folder if not already initated.
        Directory is named depending on time of training. All training/testing information is
        saved to this directory.
        """
        now = (
            str(datetime.datetime.now())
            .replace(" ", "_")
            .replace(":", "_")
            .replace("-", "_")[:-10]
        )
        self.save_folder = os.path.join(
            self.training_config["save_dir"], f"training_model_{now}"
        )
        if not os.path.exists(self.save_folder):
            os.makedirs(self.save_folder)

    def train(self):
        """
        Run training loop for model, according to parameters set in self.network_config.

        Dataloaders and models must already be initatied. Training results and progress are saved
        in save_dir specified in 'training' section of torch_config each time a test is run.
        """
        assert self.train_dataloader and self.test_dataloader and self.val_dataloader, (
            "Dataloaders " " must be initated. Try 'object_name'.generate_dataloaders()"
        )
        assert self.model, "Model must be initiated. Try 'object_name'.load_model()"

        # init io and saving
        start = time.time()
        self.writer = SummaryWriter(log_dir=self.save_folder)

<<<<<<< HEAD
        # init optimizer and scheduler
=======
        split_idx_fname = os.path.join(self.save_folder, "split_samples.json")
        aux_utils.write_json(self.split_samples, split_idx_fname)

        # init optimizer and lr regularization
>>>>>>> e97a8cf6
        self.model.train()
        self.optimizer = self.optimizer(
            self.model.parameters(), lr=self.training_config["learning_rate"]
        )
        self.scheduler = self.scheduler(
<<<<<<< HEAD
            self.optimizer, patience=10, mode="min", factor=0.5
=======
            self.optimizer, patience=3, mode="min", factor=0.5
        )
        # TODO: make this parameter configurable
        self.early_stopper = EarlyStopping(
            path=self.save_folder,
            patience=3,
            verbose=False,
>>>>>>> e97a8cf6
        )

        # train
        train_loss_list = []
        test_loss_list = []
        for i in range(self.training_config["epochs"]):
            # Setup epoch
            epoch_time = time.time()
            train_loss = 0
            print(f"Epoch {i}:")

            for current, minibatch in enumerate(self.train_dataloader):
                # pretty printing
                io_utils.show_progress_bar(self.train_dataloader, current)
                torch.ones((1, 2)).cuda()
                # get sample and target (remember we remove the extra batch dimension)
<<<<<<< HEAD
                input_ = minibatch[0][0].to(self.device).float()
                target_ = minibatch[1][0].to(self.device).float()
=======
                input_ = minibatch[0][0].cuda(device=self.device).float()
                target_ = minibatch[1][0].cuda(device=self.device).float()
>>>>>>> e97a8cf6

                # run through model
                output = self.model(input_, validate_input=True)
                loss = self.criterion(output, target_)
                train_loss += loss.item()

                # optimize on weights
                self.optimizer.zero_grad()
                loss.backward()
                self.optimizer.step()

<<<<<<< HEAD
            self.scheduler.step(self.run_test(validate_mode=True))
=======
>>>>>>> e97a8cf6
            train_loss_list.append(train_loss / self.train_dataloader.__len__())

            # regularize
            val_loss = self.run_test(validate_mode=True)
            self.scheduler.step(val_loss)
            self.early_stopper(val_loss=val_loss, model=self.model, epoch=i)

            # run testing cycle every 'testing_stride' epochs
            if i % self.training_config["testing_stride"] == 0:
                test_loss = self.run_test(i)
                test_loss_list.append(test_loss)

            # save model every 'save_model_stride' epochs
            if (
                i % self.training_config["save_model_stride"] == 0
                or i == self.training_config["epochs"] - 1
            ):
                self.save_model(i, test_loss, input_)

            # send epoch summary to stdout
            print(f"\t Training loss: {train_loss_list[-1]}")
            if i % 1 == 0:
                print(f"\t Testing loss: {test_loss_list[-1]}")
            print(
                f"\t Epoch time: {time.time() - epoch_time}, Total_time: {time.time() - start}"
            )
            print(" ")

            if self.early_stopper.early_stop:
                print("\t Stopping early...")
                break

        # save loss figures (overwrites previous)
        print(f"\t Training complete. Time taken: {time.time()-start}")
        print(
            f"\t Training results and testing predictions saved at: \n\t\t{self.save_folder}"
        )
        plt.figure(figsize=(14, 7))
        plt.plot(train_loss_list, label="training loss")
        plt.plot(test_loss_list, label="testing loss")
        plt.legend()
        plt.savefig(
            os.path.join(self.save_folder, "training_loss.png"), bbox_inches="tight"
        )
        plt.cla()

        self.writer.close()

    def run_test(self, epoch=0, validate_mode=False):
        """
        Runs test on all samples in a test_dataloader. Equivalent to one epoch on test/val data
        without updating weights. Runs metrics on the test results (given in criterion) and saves
        the results in a save folder, if specified.

        Assumes that all tensors are on the GPU. If not, tensor devices can be specified through
        'device' parameter in torch config.

        :param int epoch: training epoch test was run at
        :param bool validate_mode: run in validation mode to just produce loss (for lr scheduler)
        :return float avg_loss: average testing loss per sample of given data set
        """
        # set the model to evaluation mode
        self.model.eval()

        # Calculate the loss on the images in the test set
        cycle_loss = 0
        samples = []
        targets = []
        outputs = []

        # determine data source
        if not validate_mode:
            dataloader = self.test_dataloader
        else:
            dataloader = self.val_dataloader

        for current, minibatch in enumerate(dataloader):
            if not validate_mode:
                io_utils.show_progress_bar(dataloader, current, process="testing")
            else:
                io_utils.show_progress_bar(
                    dataloader, current, process="running loss scheduler"
                )

            # get input/target
            input_ = minibatch[0][0].to(self.device).float()
            target_ = minibatch[1][0].to(self.device).float()
            sample, target = input_, target_

            # run through model
            output = self.model(input_, validate_input=True)
            loss = self.criterion(output, target_)
            cycle_loss += loss.item()

            # save filters (remember to take off gpu)
            rem = lambda x: x.detach().cpu().numpy()
            if current < 1:
                samples.append(rem(sample))
                targets.append(rem(target))
                outputs.append(rem(output))

        if not validate_mode:
            # save test figures
            # TODO: This is too long, move to auxilary function
            arch = self.network_config["architecture"]
            fig, ax = plt.subplots(1, 3, figsize=(18, 6))
            try:
                ax[0].imshow(
                    np.mean(samples.pop(), 2)[0, 0]
                    if arch == "2.5D"
                    else samples.pop()[0, 0],
                    cmap="gray",
                )
                ax[0].set_title("input image")
            except TypeError as e:
                print(
                    f"Caught error showing phase input, arguments: {e.args}. "
                    "Not saving visualization for this epoch."
                )
            try:
                ax[1].imshow(
                    targets.pop()[0, 0, 0] if arch == "2.5D" else targets.pop()[0, 0]
                )
                ax[1].set_title("target")
            except TypeError as e:
                print(
                    f"Caught error showing fluorescent target, arguments: {e.args}. "
                    "Not saving visualization for this epoch."
                )
            try:
                ax[2].imshow(
                    outputs.pop()[0, 0, 0] if arch == "2.5D" else outputs.pop()[0, 0]
                )
                ax[2].set_title("prediction")
            except TypeError as e:
                print(
                    f"Caught error showing prediction, arguments: {e.args}. "
                    "Not saving visualization for this epoch."
                )
            try:
                for i in range(3):
                    ax[i].axis("off")
                plt.tight_layout()
                plt.savefig(
                    os.path.join(self.save_folder, f"prediction_epoch_{epoch}.png")
                )
                if self.plot:
                    plt.show()
            except Exception as e:
                print(
                    f"Caught error plotting visualization figure, arguments: {e.args}. "
                    "Not saving visualization for this epoch."
                )
            plt.close()

        # set back to training mode
        self.model.train()

        # return average loss
        avg_loss = cycle_loss / dataloader.__len__()
        return avg_loss

    def save_model(self, epoch, avg_loss, sample):
        """
        Utility function for saving pytorch model after a test cycle. Parameters are used directly
        in test cycle.

        :param int epoch: see name
        :param float avg_loss: average loss of each cample in testing cycle at epoch 'epoch'
        :param torch.tensor sample: sample input to model (for tensorboard creation)
        """
        # write tensorboard graph
        if isinstance(sample, torch.Tensor):
            self.writer.add_graph(self.model, sample.to(self.device))
        else:
            self.writer.add_graph(
                self.model, torch.tensor(sample, dtype=torch.float32).to(self.device)
            )

        # save model
        save_file = str(f"saved_model_ep_{epoch}_testloss_{avg_loss:.4f}.pt")
        torch.save(self.model.state_dict(), os.path.join(self.save_folder, save_file))


class EarlyStopping:
    def __init__(
        self,
        path,
        patience=7,
        verbose=False,
        delta=0,
        trace_func=print,
    ):
        """
        Early stops the training if validation loss doesn't improve after a given patience.
        Adapted from:
            https://github.com/Bjarten/early-stopping-pytorch

        :param int patience: How long to wait after last time validation loss improved.
                            Default: 7
        :param bool verbose: If True, prints a message for each validation loss improvement.
                            Default: False
        :param float delta: Minimum change in the monitored quantity to qualify as an improvement.
                            Default: 0
        :param str path: Path for the checkpoint to be saved to.
                            Default: 'checkpoint.pt'
        :param funct trace_func: trace print function.
                            Default: print
        """
        self.patience = patience
        self.verbose = verbose
        self.counter = 0
        self.best_score = None
        self.early_stop = False
        self.val_loss_min = np.Inf
        self.delta = delta
        self.trace_func = trace_func
        self.path = path

    def __call__(self, val_loss, model, epoch):
        """
        Determine whether stopping is necessary this epoch.
        Should be called every epoch to enforce early stopping.

        :param float val_loss: avg loss from validation dataset
        :param nn.Module model: model from which to save early
        :param int epoch: current epoch at time of call
        """
        score = -val_loss

        if self.best_score is None:
            self.best_score = score
            save_here = True
        elif score < self.best_score + self.delta:
            self.counter += 1
            self.trace_func(
                f"EarlyStopping counter: {self.counter} out of {self.patience}"
            )
            if self.counter >= self.patience:
                self.early_stop = True
        else:
            self.best_score = score
            self.counter = 0

        if self.early_stop:
            self.save_checkpoint(val_loss, model, epoch)

    def save_checkpoint(self, val_loss, model, epoch):
        """
        Saves model when validation loss decrease.

        :param float val_loss: avg loss from validation dataset
        :type nn.Module model: model from which to save early
        """
        if self.save_model == False:
            return
        if self.verbose:
            self.trace_func(
                f"Validation loss decreased ({self.val_loss_min:.6f} --> {val_loss:.6f}).  Saving model ..."
            )

        save_file = str(f"early_stop_model_ep_{epoch}_testloss_{val_loss:.4f}.pt")
        torch.save(model.state_dict(), os.path.join(self.path, save_file))

        self.val_loss_min = val_loss<|MERGE_RESOLUTION|>--- conflicted
+++ resolved
@@ -59,22 +59,14 @@
         # loss
         if self.training_config["loss"] == "mse":
             self.criterion = nn.MSELoss()
-<<<<<<< HEAD
-        elif self.training_config["loss"] in {"l1", "mae"}:
-=======
         elif self.training_config["loss"] in {"mae", "l1"}:
->>>>>>> e97a8cf6
             self.criterion = nn.L1Loss()
         elif self.training_config["loss"] == "cossim":
             self.criterion = nn.CosineSimilarity()
         else:
             raise AttributeError(
                 f"Loss {self.training_config['loss']} not supported."
-<<<<<<< HEAD
-                " Try one of 'mse', 'mae', 'l1', 'cossim'"
-=======
                 "Try one of 'mse', 'mae' or 'l1', 'cossim'"
->>>>>>> e97a8cf6
             )
         # device
         assert self.training_config["device"] in {
@@ -135,27 +127,17 @@
         # init directory for model and metadata storage
         self.get_save_location()
 
-<<<<<<< HEAD
         # init datasets
         workers = 0
         if "num_workers" in self.training_config:
             workers = self.training_config["num_workers"]
-=======
-        # determine transforms/augmentations
-        transforms = [ds.ToTensor(device=torch.device("cuda"))]
-        target_transforms = [ds.ToTensor(device=torch.device("cuda"))]
->>>>>>> e97a8cf6
 
         torch_data_container = ds.TorchDatasetContainer(
             train_config=self.training_config,
             network_config=self.network_config,
             dataset_config=self.dataset_config,
             device=self.device,
-<<<<<<< HEAD
             workers=workers,
-=======
-            meta_dir=self.save_folder,
->>>>>>> e97a8cf6
         )
         train_dataset = torch_data_container["train"]
         test_dataset = torch_data_container["test"]
@@ -169,7 +151,6 @@
         test_dataset.use_key(test_key)
         val_dataset.use_key(val_key)
 
-<<<<<<< HEAD
         self.train_dataset = train_dataset
         # TODO Modify metadata to track data split
 
@@ -177,27 +158,6 @@
         self.train_dataloader = DataLoader(dataset=train_dataset, shuffle=True)
         self.test_dataloader = DataLoader(dataset=test_dataset, shuffle=True)
         self.val_dataloader = DataLoader(dataset=val_dataset, shuffle=True)
-=======
-        self.train_dataloader = torch.utils.data.DataLoader(
-            dataset=train_dataset,
-            shuffle=True,
-            num_workers=workers,
-            persistent_workers=True if workers > 0 else False,
-        )
-        self.test_dataloader = torch.utils.data.DataLoader(
-            dataset=test_dataset,
-            shuffle=True,
-            num_workers=workers,
-            persistent_workers=True if workers > 0 else False,
-        )
-        self.val_dataloader = torch.utils.data.DataLoader(
-            dataset=val_dataset,
-            shuffle=True,
-            num_workers=workers,
-            persistent_workers=True if workers > 0 else False,
-        )
-        self.split_samples = torch_data_container.split_samples_metadata
->>>>>>> e97a8cf6
 
     def get_save_location(self):
         """
@@ -233,22 +193,15 @@
         start = time.time()
         self.writer = SummaryWriter(log_dir=self.save_folder)
 
-<<<<<<< HEAD
-        # init optimizer and scheduler
-=======
         split_idx_fname = os.path.join(self.save_folder, "split_samples.json")
         aux_utils.write_json(self.split_samples, split_idx_fname)
 
         # init optimizer and lr regularization
->>>>>>> e97a8cf6
         self.model.train()
         self.optimizer = self.optimizer(
             self.model.parameters(), lr=self.training_config["learning_rate"]
         )
         self.scheduler = self.scheduler(
-<<<<<<< HEAD
-            self.optimizer, patience=10, mode="min", factor=0.5
-=======
             self.optimizer, patience=3, mode="min", factor=0.5
         )
         # TODO: make this parameter configurable
@@ -256,7 +209,6 @@
             path=self.save_folder,
             patience=3,
             verbose=False,
->>>>>>> e97a8cf6
         )
 
         # train
@@ -273,13 +225,8 @@
                 io_utils.show_progress_bar(self.train_dataloader, current)
                 torch.ones((1, 2)).cuda()
                 # get sample and target (remember we remove the extra batch dimension)
-<<<<<<< HEAD
-                input_ = minibatch[0][0].to(self.device).float()
-                target_ = minibatch[1][0].to(self.device).float()
-=======
                 input_ = minibatch[0][0].cuda(device=self.device).float()
                 target_ = minibatch[1][0].cuda(device=self.device).float()
->>>>>>> e97a8cf6
 
                 # run through model
                 output = self.model(input_, validate_input=True)
@@ -291,10 +238,6 @@
                 loss.backward()
                 self.optimizer.step()
 
-<<<<<<< HEAD
-            self.scheduler.step(self.run_test(validate_mode=True))
-=======
->>>>>>> e97a8cf6
             train_loss_list.append(train_loss / self.train_dataloader.__len__())
 
             # regularize

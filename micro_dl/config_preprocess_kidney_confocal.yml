output_dir: '/data/sguo/Processed/2018_11_01_kidney_slice/SMS_2018_1101_1906_1_BG_2018_1101_1906_1/tiles_local_zscore_depth_ip3_op1'
verbose: 10
input_dir: '/data/sguo/Processed/2018_11_01_kidney_slice/SMS_2018_1101_1906_1_BG_2018_1101_1906_1/microDL_format'
num_workers: 4
correct_flat_field: False
<<<<<<< HEAD
=======
uniform_structure: True
masks:
    channels: [5]
    str_elem_radius: 3
>>>>>>> 765eec3b
tile:
    channels: -1
    tile_size: [256, 256]
    step_size: [128, 128]
    depths: [3, 3, 3, 3, 1, 1, 1]
    mask_depth: 1
    image_format: 'zyx'
slice_ids: [0, 1, 2, 3, 4, 5, 6, 7, 8, 9, 10, 11, 12, 13, 14, 15, 16, 17, 18, 19, 20, 21]
pos_ids: [3, 4, 5, 6, 7, 8, 9, 10, 11, 12, 13, 14, 15, 25, 26, 28, 34, 39, 43, 44, 45, 46,
 47, 48, 49, 50, 51, 52, 53, 54, 55, 56, 57, 58, 59, 60, 61, 62, 63, 64, 65, 66, 67, 68,
 69, 70, 71, 72, 73, 74, 75, 76, 77, 78, 79, 80, 81, 82, 83, 84, 85, 86, 87, 88, 89, 90,
 91, 92, 93, 94, 95, 96, 97, 98, 99, 100, 103, 104, 105, 106, 107, 108, 109, 110, 114, 115,
 116, 117, 118, 119, 120, 121, 125, 126, 127, 128, 129, 130, 131, 132, 133, 134]<|MERGE_RESOLUTION|>--- conflicted
+++ resolved
@@ -3,13 +3,10 @@
 input_dir: '/data/sguo/Processed/2018_11_01_kidney_slice/SMS_2018_1101_1906_1_BG_2018_1101_1906_1/microDL_format'
 num_workers: 4
 correct_flat_field: False
-<<<<<<< HEAD
-=======
 uniform_structure: True
 masks:
     channels: [5]
     str_elem_radius: 3
->>>>>>> 765eec3b
 tile:
     channels: -1
     tile_size: [256, 256]

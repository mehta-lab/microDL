--- conflicted
+++ resolved
@@ -22,12 +22,8 @@
         loss_function: nn.Module = None,
         lr: float = 1e-3,
         schedule: Literal["WarmupCosine", "Constant"] = "Constant",
-<<<<<<< HEAD
-        log_num_samples: int = 8
-=======
         log_num_samples: int = 8,
         example_input_yx_shape: Sequence[int] = (256, 256),
->>>>>>> b605faf8
     ) -> None:
         """Regression U-Net module for virtual staining.
 
@@ -54,13 +50,9 @@
         self.training_step_outputs = []
         self.validation_step_outputs = []
         # required to log the graph
-<<<<<<< HEAD
-        self.example_input_array = torch.rand(1, 1, 5, 256, 256)
-=======
         self.example_input_array = torch.rand(
             1, 1, (model_config.get("in_stack_depth") or 5), *example_input_yx_shape
         )
->>>>>>> b605faf8
 
     def forward(self, x):
         return self.model(x)
@@ -90,11 +82,7 @@
         target = batch["target"]
         pred = self.forward(source)
         loss = self.loss_function(pred, target)
-<<<<<<< HEAD
         self.log("val_loss", loss, batch_size=self.batch_size)
-=======
-        self.log("loss/val", loss, batch_size=self.batch_size)
->>>>>>> b605faf8
         if batch_idx < self.log_num_samples:
             self.validation_step_outputs.append(
                 self._detach_sample((source, target, pred))

--- conflicted
+++ resolved
@@ -1,11 +1,10 @@
 import logging
 import os
 import tempfile
-<<<<<<< HEAD
-from typing import Any, Callable, Literal, Union
-=======
-from typing import Any, Callable, Literal, Union, Iterable
->>>>>>> b605faf8
+import logging
+import os
+import tempfile
+from typing import Any, Any, Callable, Literal, Union, Iterable
 
 import numpy as np
 import torch
@@ -26,10 +25,6 @@
 from torch.utils.data import DataLoader, Dataset
 
 
-<<<<<<< HEAD
-class NormalizeTargetd(MapTransform):
-    def __init__(self, keys, plate: Plate, target_channel: str) -> None:
-=======
 Sample = dict[str, torch.Tensor]
 
 
@@ -44,17 +39,12 @@
     def __init__(
         self, keys: Union[str, Iterable[str]], plate: Plate, target_channel: str
     ) -> None:
->>>>>>> b605faf8
         super().__init__(keys, allow_missing_keys=False)
         norm_meta = plate.zattrs["normalization"]
         self.iqr = norm_meta[target_channel]["dataset_statistics"]["iqr"]
         self.median = norm_meta[target_channel]["dataset_statistics"]["median"]
 
-<<<<<<< HEAD
-    def __call__(self, data):
-=======
     def __call__(self, data: Sample):
->>>>>>> b605faf8
         d = dict(data)
         for key in self.keys:
             d[key] = (d[key] - self.median) / self.iqr
@@ -79,11 +69,7 @@
         source_channel: str,
         target_channel: str,
         z_window_size: int,
-<<<<<<< HEAD
-        transform: Callable = None,
-=======
         transform: Callable[[Sample], Sample] = None,
->>>>>>> b605faf8
     ) -> None:
         super().__init__()
         self.positions = positions
@@ -125,11 +111,7 @@
     def __len__(self) -> int:
         return self._max_window
 
-<<<<<<< HEAD
-    def __getitem__(self, index: int) -> dict[str, torch.Tensor]:
-=======
     def __getitem__(self, index: int) -> Sample:
->>>>>>> b605faf8
         img, tz = self._find_window(index)
         source = self._read_img_window(img, self.source_ch_idx, tz)
         target = self._read_img_window(img, self.target_ch_idx, tz)
@@ -193,12 +175,6 @@
         self.caching = caching
 
     def _cache(self, lazy_plate: Plate) -> Plate:
-<<<<<<< HEAD
-        self.tmp_zarr = os.path.join(
-            tempfile.gettempdir(), os.path.basename(self.data_path)
-        )
-        logging.info(f"Caching dataset at {self.tmp_zarr}.")
-=======
         """Decompress and store the images on local tempdir."""
         # setup logger
         logger = logging.getLogger(__name__)
@@ -213,26 +189,17 @@
             tempfile.gettempdir(), os.path.basename(self.data_path)
         )
         logger.info(f"Caching dataset at {self.tmp_zarr}.")
->>>>>>> b605faf8
         mem_store = zarr.NestedDirectoryStore(self.tmp_zarr)
         _, skipped, _ = zarr.copy(
             lazy_plate.zgroup,
             zarr.open(mem_store, mode="a"),
             name="/",
-<<<<<<< HEAD
-            log=logging.debug,
-=======
             log=logger.debug,
->>>>>>> b605faf8
             if_exists="skip_initialized",
             compressor=None,
         )
         if skipped > 0:
-<<<<<<< HEAD
-            logging.warning(
-=======
             logger.warning(
->>>>>>> b605faf8
                 f"Skipped {skipped} items when caching. Check debug log for details."
             )
         return Plate(group=zarr.open(mem_store, mode="r"))

"""Generate masks from sum of flurophore channels"""
import os
import pandas as pd

import micro_dl.utils.aux_utils as aux_utils
import micro_dl.utils.image_utils as im_utils
from micro_dl.utils.mp_utils import mp_create_save_mask
from skimage.filters import threshold_otsu


class MaskProcessor:
    """
    Appends Masks to zarr directories
    """

<<<<<<< HEAD
    def __init__(
        self,
        input_dir,
        output_dir,
        channel_ids,
        flat_field_dir=None,
        time_ids=-1,
        slice_ids=-1,
        pos_ids=-1,
        int2str_len=3,
        uniform_struct=True,
        num_workers=4,
        mask_type="otsu",
        mask_channel=None,
        mask_ext=".npy",
    ):
=======
    def __init__(self,
                 input_dir,
                 output_dir,
                 channel_ids,
                 flat_field_dir=None,
                 time_ids=-1,
                 slice_ids=-1,
                 pos_ids=-1,
                 int2str_len=3,
                 uniform_struct=True,
                 num_workers=4,
                 mask_type='otsu',
                 mask_channel=None,
                 mask_ext='.npy'):
>>>>>>> 918a8ceb
        """
        :param str input_dir: Directory with image frames
        :param str output_dir: Base output directory
        :param list[int] channel_ids: Channel indices to be masked (typically
            just one)
        :param str flat_field_dir: Directory with flatfield images if
            flatfield correction is applied
        :param int/list channel_ids: generate mask from the sum of these
            (flurophore) channel indices
        :param list/int time_ids: timepoints to consider
        :param int slice_ids: Index of which focal plane (z)
            acquisition to use (default -1 includes all slices)
        :param int pos_ids: Position (FOV) indices to use
        :param int int2str_len: Length of str when converting ints
        :param bool uniform_struct: bool indicator for same structure across
            pos and time points
        :param int num_workers: number of workers for multiprocessing
        :param str mask_type: method to use for generating mask. Needed for
            mapping to the masking function
        :param int mask_channel: channel number assigned to to be generated masks.
            If resizing images on a subset of channels, frames_meta is from resize
            dir, which could lead to wrong mask channel being assigned.
        :param str mask_ext: '.npy' or 'png'. Save the mask as uint8 PNG or
            NPY files
        """
        self.input_dir = input_dir
        self.output_dir = output_dir
        self.flat_field_dir = flat_field_dir
        self.num_workers = num_workers

        self.frames_metadata = aux_utils.read_meta(self.input_dir)
        if "dir_name" not in self.frames_metadata.keys():
            self.frames_metadata["dir_name"] = self.input_dir
        # Create a unique mask channel number so masks can be treated
        # as a new channel
        if mask_channel is None:
            self.mask_channel = int(self.frames_metadata["channel_idx"].max() + 1)
        else:
            self.mask_channel = int(mask_channel)

        metadata_ids, nested_id_dict = aux_utils.validate_metadata_indices(
            frames_metadata=self.frames_metadata,
            time_ids=time_ids,
            channel_ids=channel_ids,
            slice_ids=slice_ids,
            pos_ids=pos_ids,
            uniform_structure=uniform_struct,
        )
        self.frames_meta_sub = aux_utils.get_sub_meta(
            frames_metadata=self.frames_metadata,
            time_ids=metadata_ids["time_ids"],
            channel_ids=metadata_ids["channel_ids"],
            slice_ids=metadata_ids["slice_ids"],
            pos_ids=metadata_ids["pos_ids"],
        )
        self.channel_ids = metadata_ids["channel_ids"]
        output_channels = "-".join(map(str, self.channel_ids))
        if mask_type is "borders_weight_loss_map":
            output_channels = str(mask_channel)
        # Create mask_dir as a subdirectory of output_dir
        self.mask_dir = os.path.join(
            self.output_dir,
            "mask_channels_" + output_channels,
        )
        os.makedirs(self.mask_dir, exist_ok=True)

        self.int2str_len = int2str_len
        self.uniform_struct = uniform_struct
        self.nested_id_dict = nested_id_dict

        assert mask_type in [
            "otsu",
            "unimodal",
            "dataset otsu",
            "borders_weight_loss_map",
        ], "Masking method invalid, 'otsu', 'unimodal', 'dataset otsu', 'borders_weight_loss_map'\
             are currently supported"
        self.mask_type = mask_type
        self.ints_metadata = None
        self.channel_thr_df = None
        if mask_type == "dataset otsu":
            self.ints_metadata = aux_utils.read_meta(
                self.input_dir, "intensity_meta.csv"
            )
            self.channel_thr_df = self.get_channel_thr_df()
        # for channel_idx in channel_ids:
        #     row_idxs = self.ints_metadata['channel_idx'] == channel_idx
        #     pix_ints = self.ints_metadata.loc[row_idxs, 'intensity'].values
        #     self.channel_thr = threshold_otsu(pix_ints, nbins=32)
        #     # self.channel_thr = get_unimodal_threshold(pix_ints)
        #     self.channel_thr_df.append(0.3 * self.channel_thr)
        #     # self.channel_thr_df.append(1 * self.channel_thr)
        self.mask_ext = mask_ext

    def get_channel_thr_df(self):
        ints_meta_sub = self.ints_metadata.loc[
            self.ints_metadata["channel_idx"].isin(self.channel_ids),
            ["dir_name", "channel_idx", "intensity"],
        ]
        # channel_thr_df = ints_meta_sub.groupby(['dir_name', 'channel_idx']).agg(get_unimodal_threshold).reset_index()
        channel_thr_df = (
            ints_meta_sub.groupby(["dir_name", "channel_idx"])
            .agg(threshold_otsu)
            .reset_index()
        )
        channel_thr_df["intensity"] = channel_thr_df["intensity"]
        return channel_thr_df

    def get_mask_dir(self):
        """
        Return mask directory
        :return str mask_dir: Directory where masks are stored
        """
        return self.mask_dir

    def get_mask_channel(self):
        """
        Return mask channel
        :return int mask_channel: Assigned channel number for mask
        """
        return self.mask_channel

<<<<<<< HEAD
    def _get_args_read_image(self, time_idx, channel_ids, slice_idx, pos_idx):
=======
    def _get_ff_paths(self, channel_ids):
>>>>>>> 918a8ceb
        """
        Get flatfield paths for channels.

        :param list channel_ids: channel ids to use for generating mask
        :return list flat_field_fnames: Paths to flatfields
        """
        flat_field_fnames = []
        if not isinstance(channel_ids, list):
            channel_ids = [channel_ids]
        for channel_idx in channel_ids:
<<<<<<< HEAD
            frame_idx = aux_utils.get_meta_idx(
                self.frames_metadata, time_idx, channel_idx, slice_idx, pos_idx
            )
            file_path = os.path.join(
                self.input_dir,
                self.frames_metadata.loc[frame_idx, "file_name"],
            )
            input_fnames.append(file_path)

        flat_field_fname = None
        if self.flat_field_dir is not None:
            if isinstance(channel_idx, (int, float)):
                ff_name = "flat-field_channel-{}.npy".format(channel_idx)
                if ff_name in os.listdir(self.flat_field_dir):
                    flat_field_fname = os.path.join(
                        self.flat_field_dir,
                        ff_name,
                    )
            elif isinstance(channel_idx, (tuple, list)):
                flat_field_fname = []
                for ch_idx in channel_idx:
                    ff_name = "flat-field_channel-{}.npy".format(ch_idx)
                    if ff_name in os.listdir(self.flat_field_dir):
                        flat_field_fname.append(
                            os.path.join(
                                self.flat_field_dir,
                                ff_name,
                            )
                        )
                    else:
                        flat_field_fname.append(None)
        return tuple(input_fnames), flat_field_fname
=======
            ff_path = im_utils.get_flat_field_path(
                self.flat_field_dir,
                channel_idx,
                channel_ids,
            )
            flat_field_fnames.append(ff_path)
        return flat_field_fnames
>>>>>>> 918a8ceb

    def generate_masks(self, str_elem_radius=5):
        """
        Generate masks from flat-field corrected flurophore images.
        The sum of flurophore channels is thresholded to generate a foreground
        mask.

        :param int str_elem_radius: Radius of structuring element for
         morphological operations
        """
        # Loop through all the indices and create masks
        fn_args = []
        id_df = self.frames_meta_sub[
            ["dir_name", "time_idx", "pos_idx", "slice_idx"]
        ].drop_duplicates()
        channel_thrs = None
        if self.uniform_struct:
            for id_row in id_df.to_numpy():
                dir_name, time_idx, pos_idx, slice_idx = id_row
                channels_meta_sub = aux_utils.get_sub_meta(
                    frames_metadata=self.frames_metadata,
                    time_ids=time_idx,
                    channel_ids=self.channel_ids,
                    slice_ids=slice_idx,
                    pos_ids=pos_idx,
                )
                ff_fnames = self._get_ff_paths(
                    channel_ids=self.channel_ids,
                )
                if self.mask_type == "dataset otsu":
                    channel_thrs = self.channel_thr_df.loc[
<<<<<<< HEAD
                        self.channel_thr_df["dir_name"] == dir_name, "intensity"
                    ].to_numpy()
                cur_args = (
                    input_fnames,
                    ff_fname,
                    str_elem_radius,
                    self.mask_dir,
                    self.mask_channel,
                    time_idx,
                    pos_idx,
                    slice_idx,
                    self.int2str_len,
                    self.mask_type,
                    self.mask_ext,
                    channel_thrs,
                )
=======
                        self.channel_thr_df['dir_name'] == dir_name, 'intensity'].to_numpy()
                cur_args = (channels_meta_sub,
                            ff_fnames,
                            str_elem_radius,
                            self.mask_dir,
                            self.mask_channel,
                            self.int2str_len,
                            self.mask_type,
                            self.mask_ext,
                            self.input_dir,
                            channel_thrs)
>>>>>>> 918a8ceb
                fn_args.append(cur_args)
        else:
            for tp_idx, tp_dict in self.nested_id_dict.items():
                mask_channel_dict = tp_dict[self.channel_ids[0]]
                for pos_idx, sl_idx_list in mask_channel_dict.items():
                    for sl_idx in sl_idx_list:
                        channels_meta_sub = aux_utils.get_sub_meta(
                            frames_metadata=self.frames_metadata,
                            time_ids=tp_idx,
                            channel_ids=self.channel_ids,
                            slice_ids=sl_idx,
                            pos_ids=pos_idx,
                        )
                        ff_fnames = self._get_ff_paths(
                            channel_ids=self.channel_ids,
                        )
<<<<<<< HEAD
                        cur_args = (
                            input_fnames,
                            ff_fname,
                            str_elem_radius,
                            self.mask_dir,
                            self.mask_channel,
                            tp_idx,
                            pos_idx,
                            sl_idx,
                            self.int2str_len,
                            self.mask_type,
                            self.mask_ext,
                        )
=======
                        cur_args = (channels_meta_sub,
                                    ff_fnames,
                                    str_elem_radius,
                                    self.mask_dir,
                                    self.mask_channel,
                                    self.int2str_len,
                                    self.mask_type,
                                    self.mask_ext,
                                    self.input_dir)
>>>>>>> 918a8ceb
                        fn_args.append(cur_args)

        mask_meta_list = mp_create_save_mask(fn_args, self.num_workers)
        mask_meta_df = pd.DataFrame.from_dict(mask_meta_list)
<<<<<<< HEAD
        mask_meta_df = mask_meta_df.sort_values(by=["file_name"])
        mask_meta_df.to_csv(os.path.join(self.mask_dir, "frames_meta.csv"), sep=",")
        # update fg_frac field in image frame_meta.csv
        cols_to_merge = self.frames_metadata.columns[
            self.frames_metadata.columns != "fg_frac"
        ]
        self.frames_metadata = pd.merge(
            self.frames_metadata[cols_to_merge],
            mask_meta_df[["pos_idx", "time_idx", "slice_idx", "fg_frac"]],
            how="left",
            on=["pos_idx", "time_idx", "slice_idx"],
        )
        self.frames_metadata.to_csv(
            os.path.join(self.input_dir, "frames_meta.csv"), sep=","
=======
        mask_meta_df = mask_meta_df.sort_values(by=['file_name'])
        mask_meta_df['dir_name'] = self.mask_dir
        mask_meta_df.to_csv(
            os.path.join(self.mask_dir, 'frames_meta.csv'),
            sep=',')
        # update fg_frac field in image frame_meta.csv
        cols_to_merge = self.frames_metadata.columns[self.frames_metadata.columns != 'fg_frac']
        self.frames_metadata = pd.merge(
            self.frames_metadata[cols_to_merge],
            mask_meta_df[['pos_idx', 'time_idx', 'slice_idx', 'fg_frac']],
            how='left', on=['pos_idx', 'time_idx', 'slice_idx'],
        )
        self.frames_metadata.to_csv(
            os.path.join(self.input_dir, 'frames_meta.csv'),
            sep=',',
>>>>>>> 918a8ceb
        )<|MERGE_RESOLUTION|>--- conflicted
+++ resolved
@@ -13,7 +13,6 @@
     Appends Masks to zarr directories
     """
 
-<<<<<<< HEAD
     def __init__(
         self,
         input_dir,
@@ -30,22 +29,6 @@
         mask_channel=None,
         mask_ext=".npy",
     ):
-=======
-    def __init__(self,
-                 input_dir,
-                 output_dir,
-                 channel_ids,
-                 flat_field_dir=None,
-                 time_ids=-1,
-                 slice_ids=-1,
-                 pos_ids=-1,
-                 int2str_len=3,
-                 uniform_struct=True,
-                 num_workers=4,
-                 mask_type='otsu',
-                 mask_channel=None,
-                 mask_ext='.npy'):
->>>>>>> 918a8ceb
         """
         :param str input_dir: Directory with image frames
         :param str output_dir: Base output directory
@@ -168,11 +151,7 @@
         """
         return self.mask_channel
 
-<<<<<<< HEAD
-    def _get_args_read_image(self, time_idx, channel_ids, slice_idx, pos_idx):
-=======
     def _get_ff_paths(self, channel_ids):
->>>>>>> 918a8ceb
         """
         Get flatfield paths for channels.
 
@@ -183,40 +162,6 @@
         if not isinstance(channel_ids, list):
             channel_ids = [channel_ids]
         for channel_idx in channel_ids:
-<<<<<<< HEAD
-            frame_idx = aux_utils.get_meta_idx(
-                self.frames_metadata, time_idx, channel_idx, slice_idx, pos_idx
-            )
-            file_path = os.path.join(
-                self.input_dir,
-                self.frames_metadata.loc[frame_idx, "file_name"],
-            )
-            input_fnames.append(file_path)
-
-        flat_field_fname = None
-        if self.flat_field_dir is not None:
-            if isinstance(channel_idx, (int, float)):
-                ff_name = "flat-field_channel-{}.npy".format(channel_idx)
-                if ff_name in os.listdir(self.flat_field_dir):
-                    flat_field_fname = os.path.join(
-                        self.flat_field_dir,
-                        ff_name,
-                    )
-            elif isinstance(channel_idx, (tuple, list)):
-                flat_field_fname = []
-                for ch_idx in channel_idx:
-                    ff_name = "flat-field_channel-{}.npy".format(ch_idx)
-                    if ff_name in os.listdir(self.flat_field_dir):
-                        flat_field_fname.append(
-                            os.path.join(
-                                self.flat_field_dir,
-                                ff_name,
-                            )
-                        )
-                    else:
-                        flat_field_fname.append(None)
-        return tuple(input_fnames), flat_field_fname
-=======
             ff_path = im_utils.get_flat_field_path(
                 self.flat_field_dir,
                 channel_idx,
@@ -224,7 +169,6 @@
             )
             flat_field_fnames.append(ff_path)
         return flat_field_fnames
->>>>>>> 918a8ceb
 
     def generate_masks(self, str_elem_radius=5):
         """
@@ -254,38 +198,31 @@
                 ff_fnames = self._get_ff_paths(
                     channel_ids=self.channel_ids,
                 )
+                ff_fnames = self._get_ff_paths(
+                    channel_ids=self.channel_ids,
+                )
+                ff_fnames = self._get_ff_paths(
+                    channel_ids=self.channel_ids,
+                )
+                ff_fnames = self._get_ff_paths(
+                    channel_ids=self.channel_ids,
+                )
                 if self.mask_type == "dataset otsu":
                     channel_thrs = self.channel_thr_df.loc[
-<<<<<<< HEAD
                         self.channel_thr_df["dir_name"] == dir_name, "intensity"
                     ].to_numpy()
                 cur_args = (
-                    input_fnames,
-                    ff_fname,
+                    channels_meta_sub,
+                    ff_fnames,
                     str_elem_radius,
                     self.mask_dir,
                     self.mask_channel,
-                    time_idx,
-                    pos_idx,
-                    slice_idx,
                     self.int2str_len,
                     self.mask_type,
                     self.mask_ext,
+                    self.input_dir,
                     channel_thrs,
                 )
-=======
-                        self.channel_thr_df['dir_name'] == dir_name, 'intensity'].to_numpy()
-                cur_args = (channels_meta_sub,
-                            ff_fnames,
-                            str_elem_radius,
-                            self.mask_dir,
-                            self.mask_channel,
-                            self.int2str_len,
-                            self.mask_type,
-                            self.mask_ext,
-                            self.input_dir,
-                            channel_thrs)
->>>>>>> 918a8ceb
                 fn_args.append(cur_args)
         else:
             for tp_idx, tp_dict in self.nested_id_dict.items():
@@ -302,37 +239,23 @@
                         ff_fnames = self._get_ff_paths(
                             channel_ids=self.channel_ids,
                         )
-<<<<<<< HEAD
                         cur_args = (
-                            input_fnames,
-                            ff_fname,
+                            channels_meta_sub,
+                            ff_fnames,
                             str_elem_radius,
                             self.mask_dir,
                             self.mask_channel,
-                            tp_idx,
-                            pos_idx,
-                            sl_idx,
                             self.int2str_len,
                             self.mask_type,
                             self.mask_ext,
+                            self.input_dir,
                         )
-=======
-                        cur_args = (channels_meta_sub,
-                                    ff_fnames,
-                                    str_elem_radius,
-                                    self.mask_dir,
-                                    self.mask_channel,
-                                    self.int2str_len,
-                                    self.mask_type,
-                                    self.mask_ext,
-                                    self.input_dir)
->>>>>>> 918a8ceb
                         fn_args.append(cur_args)
 
         mask_meta_list = mp_create_save_mask(fn_args, self.num_workers)
         mask_meta_df = pd.DataFrame.from_dict(mask_meta_list)
-<<<<<<< HEAD
         mask_meta_df = mask_meta_df.sort_values(by=["file_name"])
+        mask_meta_df["dir_name"] = self.mask_dir
         mask_meta_df.to_csv(os.path.join(self.mask_dir, "frames_meta.csv"), sep=",")
         # update fg_frac field in image frame_meta.csv
         cols_to_merge = self.frames_metadata.columns[
@@ -345,22 +268,6 @@
             on=["pos_idx", "time_idx", "slice_idx"],
         )
         self.frames_metadata.to_csv(
-            os.path.join(self.input_dir, "frames_meta.csv"), sep=","
-=======
-        mask_meta_df = mask_meta_df.sort_values(by=['file_name'])
-        mask_meta_df['dir_name'] = self.mask_dir
-        mask_meta_df.to_csv(
-            os.path.join(self.mask_dir, 'frames_meta.csv'),
-            sep=',')
-        # update fg_frac field in image frame_meta.csv
-        cols_to_merge = self.frames_metadata.columns[self.frames_metadata.columns != 'fg_frac']
-        self.frames_metadata = pd.merge(
-            self.frames_metadata[cols_to_merge],
-            mask_meta_df[['pos_idx', 'time_idx', 'slice_idx', 'fg_frac']],
-            how='left', on=['pos_idx', 'time_idx', 'slice_idx'],
-        )
-        self.frames_metadata.to_csv(
-            os.path.join(self.input_dir, 'frames_meta.csv'),
-            sep=',',
->>>>>>> 918a8ceb
+            os.path.join(self.input_dir, "frames_meta.csv"),
+            sep=",",
         )